--- conflicted
+++ resolved
@@ -58,11 +58,7 @@
 
     {
       LockGuard guard(data.mutex);
-<<<<<<< HEAD
-      stat = testTask.start(name,12,100,10*1024,taskMethod,&data);
-=======
-      stat = testTask.start(name, taskMethod, (void*) &data);
->>>>>>> 00dd6028
+      stat = testTask.start(name, taskMethod, &data);
       ASSERT_EQ(stat, Os::Task::TASK_OK);
       Os::Task::delay(100);
       ASSERT_EQ(data.i, 0);
