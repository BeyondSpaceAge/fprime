--- conflicted
+++ resolved
@@ -25,29 +25,16 @@
         return *this;
     }
 
-<<<<<<< HEAD
     NATIVE_UINT_TYPE TlmBuffer::getBuffCapacity() const {
-        return sizeof(this->m_data);
+        return sizeof(this->m_bufferData);
     }
 
     const U8* TlmBuffer::getBuffAddr() const {
-        return this->m_data;
+        return this->m_bufferData;
     }
 
     U8* TlmBuffer::getBuffAddr() {
-        return this->m_data;
-=======
-    NATIVE_UINT_TYPE TlmBuffer::getBuffCapacity(void) const {
-        return sizeof(this->m_bufferData);
-    }
-
-    const U8* TlmBuffer::getBuffAddr(void) const {
         return this->m_bufferData;
     }
 
-    U8* TlmBuffer::getBuffAddr(void) {
-        return this->m_bufferData;
->>>>>>> d3fa31c8
-    }
-
 }
