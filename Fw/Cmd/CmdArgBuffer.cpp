#include <Fw/Cmd/CmdArgBuffer.hpp>
#include <Fw/Types/Assert.hpp>

namespace Fw {

    CmdArgBuffer::CmdArgBuffer(const U8 *args, NATIVE_UINT_TYPE size) {
        SerializeStatus stat = this->setBuff(args,size);
        FW_ASSERT(FW_SERIALIZE_OK == stat,static_cast<NATIVE_INT_TYPE>(stat));
    }

    CmdArgBuffer::CmdArgBuffer() {
    }

    CmdArgBuffer::~CmdArgBuffer() {
    }

    CmdArgBuffer::CmdArgBuffer(const CmdArgBuffer& other) : Fw::SerializeBufferBase() {
        SerializeStatus stat = this->setBuff(other.m_bufferData,other.getBuffLength());
        FW_ASSERT(FW_SERIALIZE_OK == stat,static_cast<NATIVE_INT_TYPE>(stat));
    }

    const CmdArgBuffer& CmdArgBuffer::operator=(const CmdArgBuffer& other) {
        SerializeStatus stat = this->setBuff(other.m_bufferData,other.getBuffLength());
        FW_ASSERT(FW_SERIALIZE_OK == stat,static_cast<NATIVE_INT_TYPE>(stat));
        return *this;
    }

<<<<<<< HEAD
    NATIVE_UINT_TYPE CmdArgBuffer::getBuffCapacity() const {
        return sizeof(this->m_data);
    }

    const U8* CmdArgBuffer::getBuffAddr() const {
        return this->m_data;
    }

    U8* CmdArgBuffer::getBuffAddr() {
        return this->m_data;
=======
    NATIVE_UINT_TYPE CmdArgBuffer::getBuffCapacity(void) const {
        return sizeof(this->m_bufferData);
    }

    const U8* CmdArgBuffer::getBuffAddr(void) const {
        return this->m_bufferData;
    }

    U8* CmdArgBuffer::getBuffAddr(void) {
        return this->m_bufferData;
>>>>>>> d3fa31c8
    }

}
<|MERGE_RESOLUTION|>--- conflicted
+++ resolved
@@ -25,29 +25,16 @@
         return *this;
     }
 
-<<<<<<< HEAD
     NATIVE_UINT_TYPE CmdArgBuffer::getBuffCapacity() const {
-        return sizeof(this->m_data);
+        return sizeof(this->m_bufferData);
     }
 
     const U8* CmdArgBuffer::getBuffAddr() const {
-        return this->m_data;
+        return this->m_bufferData;
     }
 
     U8* CmdArgBuffer::getBuffAddr() {
-        return this->m_data;
-=======
-    NATIVE_UINT_TYPE CmdArgBuffer::getBuffCapacity(void) const {
-        return sizeof(this->m_bufferData);
-    }
-
-    const U8* CmdArgBuffer::getBuffAddr(void) const {
         return this->m_bufferData;
     }
 
-    U8* CmdArgBuffer::getBuffAddr(void) {
-        return this->m_bufferData;
->>>>>>> d3fa31c8
-    }
-
 }
