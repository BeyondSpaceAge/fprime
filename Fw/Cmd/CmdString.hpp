#ifndef FW_CMD_STRING_TYPE_HPP
#define FW_CMD_STRING_TYPE_HPP

#include <Fw/Types/BasicTypes.hpp>
#include <Fw/Types/StringType.hpp>
#include <FpConfig.hpp>
#include <Fw/Cfg/SerIds.hpp>

namespace Fw {

    class CmdStringArg : public Fw::StringBase {
        public:

            enum {
                SERIALIZED_TYPE_ID = FW_TYPEID_CMD_STR,
                SERIALIZED_SIZE = FW_CMD_STRING_MAX_SIZE + sizeof(FwBuffSizeType)
            };

            CmdStringArg(const char* src);
            CmdStringArg(const StringBase& src);
            CmdStringArg(const CmdStringArg& src);
<<<<<<< HEAD
            CmdStringArg();
            ~CmdStringArg();
            const char* toChar() const;
            NATIVE_UINT_TYPE length() const;

            const CmdStringArg& operator=(const CmdStringArg& other); //!< equal operator for other strings
=======
            CmdStringArg(void);
            CmdStringArg& operator=(const CmdStringArg& other);
            CmdStringArg& operator=(const StringBase& other);
            CmdStringArg& operator=(const char* other);
            ~CmdStringArg(void);
>>>>>>> d3fa31c8

            const char* toChar(void) const;
            NATIVE_UINT_TYPE getCapacity(void) const ; //!< return buffer size

        private:
<<<<<<< HEAD
            NATIVE_UINT_TYPE getCapacity() const ; //!< return buffer size
            void terminate(NATIVE_UINT_TYPE size); //!< terminate the string
=======
>>>>>>> d3fa31c8

            char m_buf[FW_CMD_STRING_MAX_SIZE];
    };

}

#endif<|MERGE_RESOLUTION|>--- conflicted
+++ resolved
@@ -19,30 +19,16 @@
             CmdStringArg(const char* src);
             CmdStringArg(const StringBase& src);
             CmdStringArg(const CmdStringArg& src);
-<<<<<<< HEAD
             CmdStringArg();
-            ~CmdStringArg();
-            const char* toChar() const;
-            NATIVE_UINT_TYPE length() const;
-
-            const CmdStringArg& operator=(const CmdStringArg& other); //!< equal operator for other strings
-=======
-            CmdStringArg(void);
             CmdStringArg& operator=(const CmdStringArg& other);
             CmdStringArg& operator=(const StringBase& other);
             CmdStringArg& operator=(const char* other);
-            ~CmdStringArg(void);
->>>>>>> d3fa31c8
+            ~CmdStringArg();
 
-            const char* toChar(void) const;
-            NATIVE_UINT_TYPE getCapacity(void) const ; //!< return buffer size
+            const char* toChar() const;
+            NATIVE_UINT_TYPE getCapacity() const ; //!< return buffer size
 
         private:
-<<<<<<< HEAD
-            NATIVE_UINT_TYPE getCapacity() const ; //!< return buffer size
-            void terminate(NATIVE_UINT_TYPE size); //!< terminate the string
-=======
->>>>>>> d3fa31c8
 
             char m_buf[FW_CMD_STRING_MAX_SIZE];
     };
