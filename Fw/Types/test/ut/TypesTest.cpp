#include <Fw/Types/BasicTypes.hpp>
#include <Fw/Types/Serializable.hpp>
#include <Os/IntervalTimer.hpp>
#include <Os/InterruptLock.hpp>
#include <Fw/Types/Assert.hpp>
#include <Fw/Types/EightyCharString.hpp>
#include <Fw/Types/InternalInterfaceString.hpp>
#include <Fw/Types/PolyType.hpp>
#include <Fw/Types/MallocAllocator.hpp>

#include <stdio.h>
#include <string.h>
#include <iostream>

#include <iostream>

#include <iostream>

#define DEBUG_VERBOSE 0

#include <gtest/gtest.h>

class SerializeTestBuffer: public Fw::SerializeBufferBase {
    public:
        NATIVE_UINT_TYPE getBuffCapacity(void) const { // !< returns capacity, not current size, of buffer
            return sizeof(m_testBuff);
        }

        U8* getBuffAddr(void) { // !< gets buffer address for data filling
            return m_testBuff;
        }
        const U8* getBuffAddr(void) const { // !< gets buffer address for data reading
            return m_testBuff;
        }
    private:
        U8 m_testBuff[255];
};

TEST(SerializationTest,Serialization1) {

    printf("Testing Serialization code\n");

    SerializeTestBuffer buff;

#if DEBUG_VERBOSE
    printf("U8 Test\n");
#endif

    U8 u8t1 = 0xAB;
    U8 u8t2 = 0;
    U8* ptr = buff.getBuffAddr();

    Fw::SerializeStatus stat1;
    Fw::SerializeStatus stat2;

// Test chars
    buff.resetSer();
    stat1 = buff.serialize(u8t1);
    ASSERT_EQ(Fw::FW_SERIALIZE_OK,stat1);
    ASSERT_EQ(0xAB,ptr[0]);
    ASSERT_EQ(1,buff.m_serLoc);
    stat2 = buff.deserialize(u8t2);
    ASSERT_EQ(Fw::FW_SERIALIZE_OK,stat2);
    ASSERT_EQ(1,buff.m_deserLoc);

    ASSERT_EQ(u8t2,u8t1);

#if DEBUG_VERBOSE
    printf("Val: in: %d out: %d stat1: %d stat2: %d\n", u8t1, u8t2, stat1,
            stat2);
    printf("I8 Test\n");
#endif

    buff.resetSer();
    ASSERT_EQ(0,buff.m_serLoc);
    ASSERT_EQ(0,buff.m_deserLoc);

    I8 i8t1 = 0xFF;
    I8 i8t2 = 0;

    stat1 = buff.serialize(i8t1);
    ASSERT_EQ(Fw::FW_SERIALIZE_OK,stat1);
    ASSERT_EQ(1,buff.m_serLoc);
    ASSERT_EQ(0xFF,ptr[0]);
    stat2 = buff.deserialize(i8t2);
    ASSERT_EQ(Fw::FW_SERIALIZE_OK,stat2);
    ASSERT_EQ(i8t1,i8t2);
    ASSERT_EQ(1,buff.m_deserLoc);


    buff.resetSer();
    ASSERT_EQ(0,buff.m_serLoc);
    ASSERT_EQ(0,buff.m_deserLoc);

    // double check negative numbers
    i8t1 = -100;
    i8t2 = 0;

    stat1 = buff.serialize(i8t1);
    ASSERT_EQ(Fw::FW_SERIALIZE_OK,stat1);
    ASSERT_EQ(1,buff.m_serLoc);
    stat2 = buff.deserialize(i8t2);
    ASSERT_EQ(Fw::FW_SERIALIZE_OK,stat2);
    ASSERT_EQ(i8t1,i8t2);
    ASSERT_EQ(1,buff.m_deserLoc);


    #if DEBUG_VERBOSE
    printf("Val: in: %d out: %d stat1: %d stat2: %d\n", i8t1, i8t2, stat1,
            stat2);
    printf("U16 Test\n");
#endif

    U16 u16t1 = 0xABCD;
    U16 u16t2 = 0;

// Test shorts

    buff.resetSer();
    stat1 = buff.serialize(u16t1);
    ASSERT_EQ(Fw::FW_SERIALIZE_OK,stat1);
    ASSERT_EQ(2,buff.m_serLoc);
    ASSERT_EQ(0xAB,ptr[0]);
    ASSERT_EQ(0xCD,ptr[1]);
    stat2 = buff.deserialize(u16t2);
    ASSERT_EQ(Fw::FW_SERIALIZE_OK,stat2);
    ASSERT_EQ(u16t1,u16t2);
    ASSERT_EQ(2,buff.m_deserLoc);

#if DEBUG_VERBOSE
    printf("Val: in: %d out: %d stat1: %d stat2: %d\n", u16t1, u16t2, stat1,
            stat2);
    printf("I16 test\n");
#endif

    I16 i16t1 = 0xABCD;
    I16 i16t2 = 0;

    buff.resetSer();
    stat1 = buff.serialize(i16t1);
    ASSERT_EQ(Fw::FW_SERIALIZE_OK,stat1);
    ASSERT_EQ(2,buff.m_serLoc);
    // 2s complement
    ASSERT_EQ(0xAB,ptr[0]);
    ASSERT_EQ(0xCD,ptr[1]);
    stat2 = buff.deserialize(i16t2);
    ASSERT_EQ(Fw::FW_SERIALIZE_OK,stat2);
    ASSERT_EQ(i16t1,i16t2);
    ASSERT_EQ(2,buff.m_deserLoc);

    // double check negative number
    i16t1 = -1000;
    i16t2 = 0;

    buff.resetSer();
    stat1 = buff.serialize(i16t1);
    ASSERT_EQ(Fw::FW_SERIALIZE_OK,stat1);
    ASSERT_EQ(2,buff.m_serLoc);
    stat2 = buff.deserialize(i16t2);
    ASSERT_EQ(Fw::FW_SERIALIZE_OK,stat2);
    ASSERT_EQ(i16t1,i16t2);
    ASSERT_EQ(2,buff.m_deserLoc);


#if DEBUG_VERBOSE
    printf("Val: in: %d out: %d stat1: %d stat2: %d\n", i16t1, i16t2, stat1,
            stat2);

    printf("U32 Test\n");
#endif

    U32 u32t1 = 0xABCDEF12;
    U32 u32t2 = 0;

// Test ints

    buff.resetSer();
    stat1 = buff.serialize(u32t1);
    ASSERT_EQ(Fw::FW_SERIALIZE_OK,stat1);
    ASSERT_EQ(4,buff.m_serLoc);
    ASSERT_EQ(0xAB,ptr[0]);
    ASSERT_EQ(0xCD,ptr[1]);
    ASSERT_EQ(0xEF,ptr[2]);
    ASSERT_EQ(0x12,ptr[3]);
    stat2 = buff.deserialize(u32t2);
    ASSERT_EQ(Fw::FW_SERIALIZE_OK,stat2);
    ASSERT_EQ(u32t1,u32t2);
    ASSERT_EQ(4,buff.m_deserLoc);

#if DEBUG_VERBOSE
    printf("Val: in: %d out: %d stat1: %d stat2: %d\n", u32t1, u32t2, stat1,
            stat2);
    printf("I32 Test\n");
#endif

    I32 i32t1 = 0xABCDEF12;
    I32 i32t2 = 0;

    buff.resetSer();
    stat1 = buff.serialize(i32t1);
    ASSERT_EQ(Fw::FW_SERIALIZE_OK,stat1);
    ASSERT_EQ(4,buff.m_serLoc);
    ASSERT_EQ(0xAB,ptr[0]);
    ASSERT_EQ(0xCD,ptr[1]);
    ASSERT_EQ(0xEF,ptr[2]);
    ASSERT_EQ(0x12,ptr[3]);
    stat2 = buff.deserialize(i32t2);
    ASSERT_EQ(Fw::FW_SERIALIZE_OK,stat2);
    ASSERT_EQ(4,buff.m_deserLoc);
    ASSERT_EQ(i32t1,i32t2);

    // double check negative number
    i32t1 = -1000000;
    i32t2 = 0;

    buff.resetSer();
    stat1 = buff.serialize(i32t1);
    ASSERT_EQ(Fw::FW_SERIALIZE_OK,stat1);
    ASSERT_EQ(4,buff.m_serLoc);
    stat2 = buff.deserialize(i32t2);
    ASSERT_EQ(Fw::FW_SERIALIZE_OK,stat2);
    ASSERT_EQ(4,buff.m_deserLoc);
    ASSERT_EQ(i32t1,i32t2);


#if DEBUG_VERBOSE
    printf("Val: in: %d out: %d stat1: %d stat2: %d\n", i32t1, i32t2, stat1,
            stat2);

    printf("U64 Test\n");
#endif

    U64 u64t1 = 0x0123456789ABCDEF;
    U64 u64t2 = 0;

// Test ints

    buff.resetSer();
    stat1 = buff.serialize(u64t1);
    ASSERT_EQ(Fw::FW_SERIALIZE_OK,stat1);
    ASSERT_EQ(8,buff.m_serLoc);
    ASSERT_EQ(0x01,ptr[0]);
    ASSERT_EQ(0x23,ptr[1]);
    ASSERT_EQ(0x45,ptr[2]);
    ASSERT_EQ(0x67,ptr[3]);
    ASSERT_EQ(0x89,ptr[4]);
    ASSERT_EQ(0xAB,ptr[5]);
    ASSERT_EQ(0xCD,ptr[6]);
    ASSERT_EQ(0xEF,ptr[7]);
    stat2 = buff.deserialize(u64t2);
    ASSERT_EQ(Fw::FW_SERIALIZE_OK,stat2);
    ASSERT_EQ(u64t1,u64t2);
    ASSERT_EQ(8,buff.m_deserLoc);

#if DEBUG_VERBOSE
    printf("Val: in: %lld out: %lld stat1: %d stat2: %d\n", u64t1, u64t2, stat1,
            stat2);
    printf("I64 Test\n");
#endif

    I64 i64t1 = 0x0123456789ABCDEF;
    I64 i64t2 = 0;

    buff.resetSer();
    stat1 = buff.serialize(i64t1);
    ASSERT_EQ(Fw::FW_SERIALIZE_OK,stat1);
    ASSERT_EQ(8,buff.m_serLoc);
    ASSERT_EQ(0x01,ptr[0]);
    ASSERT_EQ(0x23,ptr[1]);
    ASSERT_EQ(0x45,ptr[2]);
    ASSERT_EQ(0x67,ptr[3]);
    ASSERT_EQ(0x89,ptr[4]);
    ASSERT_EQ(0xAB,ptr[5]);
    ASSERT_EQ(0xCD,ptr[6]);
    ASSERT_EQ(0xEF,ptr[7]);
    stat2 = buff.deserialize(i64t2);
    ASSERT_EQ(Fw::FW_SERIALIZE_OK,stat2);
    ASSERT_EQ(i64t1,i64t2);
    ASSERT_EQ(8,buff.m_deserLoc);

    // double check negative number
    i64t1 = -1000000000000;
    i64t2 = 0;

    buff.resetSer();
    stat1 = buff.serialize(i64t1);
    ASSERT_EQ(Fw::FW_SERIALIZE_OK,stat1);
    ASSERT_EQ(8,buff.m_serLoc);
    stat2 = buff.deserialize(i64t2);
    ASSERT_EQ(Fw::FW_SERIALIZE_OK,stat2);
    ASSERT_EQ(i64t1,i64t2);
    ASSERT_EQ(8,buff.m_deserLoc);


#if DEBUG_VERBOSE
    printf("Val: in: %lld out: %lld stat1: %d stat2: %d\n", i64t1, i64t2, stat1,
            stat2);

    printf("F32 Test\n");
#endif

    F32 f32t1 = -1.23;
    F32 f32t2 = 0;

// Test ints

    buff.resetSer();
    stat1 = buff.serialize(f32t1);
    ASSERT_EQ(Fw::FW_SERIALIZE_OK,stat1);
    ASSERT_EQ(4,buff.m_serLoc);
    ASSERT_EQ(0xBF,ptr[0]);
    ASSERT_EQ(0x9D,ptr[1]);
    ASSERT_EQ(0x70,ptr[2]);
    ASSERT_EQ(0xA4,ptr[3]);
    stat2 = buff.deserialize(f32t2);
    ASSERT_EQ(Fw::FW_SERIALIZE_OK,stat2);
    ASSERT_FLOAT_EQ(f32t1,f32t2);
    ASSERT_EQ(4,buff.m_deserLoc);

#if DEBUG_VERBOSE
    printf("Val: in: %f out: %f stat1: %d stat2: %d\n", f32t1, f32t2, stat1,
            stat2);
    printf("F64 Test\n");
#endif

    F64 f64t1 = 100.232145345346534;
    F64 f64t2 = 0;

    buff.resetSer();
    stat1 = buff.serialize(f64t1);
    ASSERT_EQ(Fw::FW_SERIALIZE_OK,stat1);
    ASSERT_EQ(8,buff.m_serLoc);
    ASSERT_EQ(0x40,ptr[0]);
    ASSERT_EQ(0x59,ptr[1]);
    ASSERT_EQ(0x0E,ptr[2]);
    ASSERT_EQ(0xDB,ptr[3]);
    ASSERT_EQ(0x78,ptr[4]);
    ASSERT_EQ(0x26,ptr[5]);
    ASSERT_EQ(0x8B,ptr[6]);
    ASSERT_EQ(0xA6,ptr[7]);
    stat2 = buff.deserialize(f64t2);
    ASSERT_EQ(Fw::FW_SERIALIZE_OK,stat2);
    ASSERT_DOUBLE_EQ(f32t1,f32t2);
    ASSERT_EQ(8,buff.m_deserLoc);

#if DEBUG_VERBOSE
    printf("Val: in: %lf out: %lf stat1: %d stat2: %d\n", f64t1, f64t2, stat1,
            stat2);
    printf("bool Test\n");
#endif

    bool boolt1 = true;
    bool boolt2 = false;

    buff.resetSer();
    stat1 = buff.serialize(boolt1);
    ASSERT_EQ(Fw::FW_SERIALIZE_OK,stat1);
    stat2 = buff.deserialize(boolt2);
    ASSERT_EQ(Fw::FW_SERIALIZE_OK,stat2);
    ASSERT_EQ(boolt1,boolt2);

#if DEBUG_VERBOSE
    printf("Val: in: %s out: %s stat1: %d stat2: %d\n",
            boolt1 ? "TRUE" : "FALSE", boolt2 ? "TRUE" : "FALSE", stat1, stat2);

    printf("Skip deserialization Tests\n");
#endif

// Test skipping:

    buff.resetSer();
    stat1 = buff.serialize(u32t1);
    ASSERT_EQ(Fw::FW_SERIALIZE_OK,stat1);
    stat2 = buff.serialize(u32t2);
    ASSERT_EQ(Fw::FW_SERIALIZE_OK,stat2);

    // should fail:
    stat1 = buff.deserializeSkip(10);
    ASSERT_EQ(Fw::FW_DESERIALIZE_SIZE_MISMATCH,stat1);

    // skip everything:
    stat1 = buff.deserializeSkip(4);
    ASSERT_EQ(Fw::FW_SERIALIZE_OK,stat1);
    stat2 = buff.deserializeSkip(4);
    ASSERT_EQ(Fw::FW_SERIALIZE_OK,stat2);

    // should fail:
    stat1 = buff.deserializeSkip(4);
    ASSERT_EQ(Fw::FW_DESERIALIZE_BUFFER_EMPTY,stat1);

    // skip half/read half:
    buff.resetDeser();
    stat1 = buff.deserializeSkip(4);
    ASSERT_EQ(Fw::FW_SERIALIZE_OK,stat1);
    U32 u32val;
    stat2 = buff.deserialize(u32val);
    ASSERT_EQ(Fw::FW_SERIALIZE_OK,stat2);
    ASSERT_EQ(u32t2,u32val);

#if DEBUG_VERBOSE
    printf("\nDeserialization Tests\n");
#endif

    SerializeTestBuffer buff2;

// Do a series of serializations
    u8t2 = 0;
    i8t2 = 0;
    u16t2 = 0;
    i16t2 = 0;
    u32t2 = 0;
    i32t2 = 0;
    u64t2 = 0;
    i64t2 = 0;
    f32t2 = 0.0;
    f64t2 = 0.0;
    boolt2 = false;

    buff.resetSer();
    stat1 = buff.serialize(u8t1);
    ASSERT_EQ(Fw::FW_SERIALIZE_OK,stat1);
    stat1 = buff.serialize(i8t1);
    ASSERT_EQ(Fw::FW_SERIALIZE_OK,stat1);
    stat1 = buff.serialize(u16t1);
    ASSERT_EQ(Fw::FW_SERIALIZE_OK,stat1);
    stat1 = buff.serialize(i16t1);
    ASSERT_EQ(Fw::FW_SERIALIZE_OK,stat1);
    stat1 = buff.serialize(u32t1);
    ASSERT_EQ(Fw::FW_SERIALIZE_OK,stat1);
    stat1 = buff.serialize(i32t1);
    ASSERT_EQ(Fw::FW_SERIALIZE_OK,stat1);
    stat1 = buff.serialize(u64t1);
    ASSERT_EQ(Fw::FW_SERIALIZE_OK,stat1);
    stat1 = buff.serialize(i64t1);
    printf("i64t1 in stat: %d\n", stat1);
    stat1 = buff.serialize(f32t1);
    ASSERT_EQ(Fw::FW_SERIALIZE_OK,stat1);
    stat1 = buff.serialize(f64t1);
    ASSERT_EQ(Fw::FW_SERIALIZE_OK,stat1);
    stat1 = buff.serialize(boolt1);
    ASSERT_EQ(Fw::FW_SERIALIZE_OK,stat1);

    std::cout << "Buffer contents: " << buff << std::endl;

    // Serialize second buffer and test for equality
    buff2.resetSer();
    stat1 = buff2.serialize(u8t1);
    ASSERT_EQ(Fw::FW_SERIALIZE_OK,stat1);
    stat1 = buff2.serialize(i8t1);
    ASSERT_EQ(Fw::FW_SERIALIZE_OK,stat1);
    stat1 = buff2.serialize(u16t1);
    ASSERT_EQ(Fw::FW_SERIALIZE_OK,stat1);
    stat1 = buff2.serialize(i16t1);
    ASSERT_EQ(Fw::FW_SERIALIZE_OK,stat1);
    stat1 = buff2.serialize(u32t1);
    ASSERT_EQ(Fw::FW_SERIALIZE_OK,stat1);
    stat1 = buff2.serialize(i32t1);
    ASSERT_EQ(Fw::FW_SERIALIZE_OK,stat1);
    stat1 = buff2.serialize(u64t1);
    ASSERT_EQ(Fw::FW_SERIALIZE_OK,stat1);
    stat1 = buff2.serialize(i64t1);
    printf("i64t1 in stat: %d\n", stat1);
    stat1 = buff2.serialize(f32t1);
    ASSERT_EQ(Fw::FW_SERIALIZE_OK,stat1);
    stat1 = buff2.serialize(f64t1);
    ASSERT_EQ(Fw::FW_SERIALIZE_OK,stat1);
    stat1 = buff2.serialize(boolt1);
    ASSERT_EQ(Fw::FW_SERIALIZE_OK,stat1);

    ASSERT_EQ(buff,buff2);

    // deserialize

    stat2 = buff.deserialize(u8t2);
    ASSERT_EQ(Fw::FW_SERIALIZE_OK,stat2);
    ASSERT_EQ(u8t1,u8t2);
    stat2 = buff.deserialize(i8t2);
    ASSERT_EQ(Fw::FW_SERIALIZE_OK,stat2);
    ASSERT_EQ(i8t1,i8t2);
    stat2 = buff.deserialize(u16t2);
    ASSERT_EQ(Fw::FW_SERIALIZE_OK,stat2);
    ASSERT_EQ(u16t1,u16t2);
    stat2 = buff.deserialize(i16t2);
    ASSERT_EQ(Fw::FW_SERIALIZE_OK,stat2);
    ASSERT_EQ(i16t1,i16t2);
    stat2 = buff.deserialize(u32t2);
    ASSERT_EQ(Fw::FW_SERIALIZE_OK,stat2);
    ASSERT_EQ(u32t1,u32t2);
    stat2 = buff.deserialize(i32t2);
    ASSERT_EQ(Fw::FW_SERIALIZE_OK,stat2);
    ASSERT_EQ(i32t1,i32t2);
    stat2 = buff.deserialize(u64t2);
    ASSERT_EQ(Fw::FW_SERIALIZE_OK,stat2);
    ASSERT_EQ(u64t1,u64t2);
    stat2 = buff.deserialize(i64t2);
    ASSERT_EQ(Fw::FW_SERIALIZE_OK,stat2);
    ASSERT_EQ(i64t1,i64t2);
    stat2 = buff.deserialize(f32t2);
    ASSERT_EQ(Fw::FW_SERIALIZE_OK,stat2);
    ASSERT_FLOAT_EQ(f32t1,f32t2);
    stat2 = buff.deserialize(f64t2);
    ASSERT_EQ(Fw::FW_SERIALIZE_OK,stat2);
    ASSERT_DOUBLE_EQ(f64t1,f64t2);
    stat2 = buff.deserialize(boolt2);
    ASSERT_EQ(Fw::FW_SERIALIZE_OK,stat2);
    ASSERT_EQ(boolt1,boolt2);

// reset and deserialize again
#if DEBUG_VERBOSE
    printf("\nReset and deserialize again.\n");
#endif

    buff.resetDeser();

    u8t2 = 0;
    i8t2 = 0;
    u16t2 = 0;
    i16t2 = 0;
    u32t2 = 0;
    i32t2 = 0;
    u64t2 = 0;
    i64t2 = 0;
    f32t2 = 0.0;
    f64t2 = 0.0;
    boolt2 = false;

    stat2 = buff.deserialize(u8t2);
    ASSERT_EQ(Fw::FW_SERIALIZE_OK,stat2);
    ASSERT_EQ(u8t1,u8t2);
    stat2 = buff.deserialize(i8t2);
    ASSERT_EQ(Fw::FW_SERIALIZE_OK,stat2);
    ASSERT_EQ(i8t1,i8t2);
    stat2 = buff.deserialize(u16t2);
    ASSERT_EQ(Fw::FW_SERIALIZE_OK,stat2);
    ASSERT_EQ(u16t1,u16t2);
    stat2 = buff.deserialize(i16t2);
    ASSERT_EQ(Fw::FW_SERIALIZE_OK,stat2);
    ASSERT_EQ(i16t1,i16t2);
    stat2 = buff.deserialize(u32t2);
    ASSERT_EQ(Fw::FW_SERIALIZE_OK,stat2);
    ASSERT_EQ(u32t1,u32t2);
    stat2 = buff.deserialize(i32t2);
    ASSERT_EQ(Fw::FW_SERIALIZE_OK,stat2);
    ASSERT_EQ(i32t1,i32t2);
    stat2 = buff.deserialize(u64t2);
    ASSERT_EQ(Fw::FW_SERIALIZE_OK,stat2);
    ASSERT_EQ(u64t1,u64t2);
    stat2 = buff.deserialize(i64t2);
    ASSERT_EQ(Fw::FW_SERIALIZE_OK,stat2);
    ASSERT_EQ(i64t1,i64t2);
    stat2 = buff.deserialize(f32t2);
    ASSERT_EQ(Fw::FW_SERIALIZE_OK,stat2);
    ASSERT_FLOAT_EQ(f32t1,f32t2);
    stat2 = buff.deserialize(f64t2);
    ASSERT_EQ(Fw::FW_SERIALIZE_OK,stat2);
    ASSERT_DOUBLE_EQ(f64t1,f64t2);
    stat2 = buff.deserialize(boolt2);
    ASSERT_EQ(Fw::FW_SERIALIZE_OK,stat2);
    ASSERT_EQ(boolt1,boolt2);

    // serialize string
    Fw::EightyCharString str1;
    Fw::EightyCharString str2;

    str1 = "Foo";
    str2 = "BarBlat";
    buff.resetSer();
    str1.serialize(buff);
    str2.deserialize(buff);
    ASSERT_EQ(str1,str2);


}

struct TestStruct {
        U32 m_u32;
        U16 m_u16;
        U8 m_u8;
        F32 m_f32;
        U8 m_buff[25];
};

class MySerializable: public Fw::Serializable {
    public:
        Fw::SerializeStatus serialize(Fw::SerializeBufferBase& buffer) const {
            buffer.serialize(m_testStruct.m_u32);
            buffer.serialize(m_testStruct.m_u16);
            buffer.serialize(m_testStruct.m_u8);
            buffer.serialize(m_testStruct.m_f32);
            buffer.serialize(m_testStruct.m_buff, sizeof(m_testStruct.m_buff));
            return Fw::FW_SERIALIZE_OK;
        }

        Fw::SerializeStatus deserialize(Fw::SerializeBufferBase& buffer) {

            buffer.serialize(m_testStruct.m_buff, sizeof(m_testStruct.m_buff));
            buffer.serialize(m_testStruct.m_f32);
            buffer.serialize(m_testStruct.m_u8);
            buffer.serialize(m_testStruct.m_u16);
            buffer.serialize(m_testStruct.m_u32);
            return Fw::FW_SERIALIZE_OK;
        }
    private:
        TestStruct m_testStruct;
};

void serPerfTest(I32 iterations) {

    Os::IntervalTimer timer;

    MySerializable in;
    MySerializable out;
    SerializeTestBuffer buff;

    Os::InterruptLock intLock;

    intLock.lock();
    timer.start();

    for (I32 iter = 0; iter < iterations; iter++) {
        in.serialize(buff);
        out.deserialize(buff);
    }

    timer.stop();
    intLock.unLock();

    printf("%d iterations took %d us (%f each).\n", iterations,
            timer.getDiffUsec(),
            (F32) (timer.getDiffUsec()) / (F32) iterations);

}

void structCopyTest(I32 iterations) {
    char buff[sizeof(TestStruct)];
    TestStruct ts;

    Os::InterruptLock intLock;
    Os::IntervalTimer timer;

    intLock.lock();
    timer.start();

    for (I32 iter = 0; iter < iterations; iter++) {

// simulate the incoming MSL-style call by doing member assignments
        ts.m_u32 = 0;
        ts.m_u16 = 0;
        ts.m_u8 = 0;
        ts.m_f32 = 0.0;
        memcpy(ts.m_buff, "1234567890123456789012345", sizeof(ts.m_buff));

        memcpy(buff, &ts, sizeof(ts));
        memcpy(&ts, buff, sizeof(buff));
    }

    timer.stop();
    intLock.unLock();

    printf("%d iterations took %d us (%f each).\n", iterations,
            timer.getDiffUsec(),
            (F32) (timer.getDiffUsec()) / (F32) iterations);

}

void classCopyTest(I32 iterations) {

    char buff[sizeof(MySerializable)];
    MySerializable ms;

    Os::InterruptLock intLock;
    Os::IntervalTimer timer;

    intLock.lock();
    timer.start();

    for (I32 iter = 0; iter < iterations; iter++) {
        memcpy(buff, reinterpret_cast<void*>(&ms), sizeof(ms));
        memcpy(reinterpret_cast<void*>(&ms), buff, sizeof(buff));
    }

    timer.stop();
    intLock.unLock();

    printf("%d iterations took %d us (%f each).\n", iterations,
            timer.getDiffUsec(),
            (F32) (timer.getDiffUsec()) / (F32) iterations);

}

void printSizes(void) {
    printf("Sizeof TestStruct: %lu\n", sizeof(TestStruct));
    printf("Sizeof MySerializable: %lu\n", sizeof(MySerializable));
}

void AssertTest(void) {

    printf("Assert Tests\n");

    // Since native FW_ASSERT actually asserts,
    // manually test by setting arguments to
    // unequal values below one by one
//    FW_ASSERT(0 == 1);
//    FW_ASSERT(0 == 1, 1);
//    FW_ASSERT(0 == 1, 1, 2);
//    FW_ASSERT(0 == 1, 1, 2, 3);
//    FW_ASSERT(0 == 1, 1, 2, 3, 4);
//    FW_ASSERT(0 == 1, 1, 2, 3, 4, 5);
//    FW_ASSERT(0 == 1, 1, 2, 3, 4, 5, 6);

    // Define an Assert handler
    class TestAssertHook : public Fw::AssertHook {
        public:
            TestAssertHook() {}
            virtual ~TestAssertHook() {}
            void reportAssert(
                                FILE_NAME_ARG file,
                                NATIVE_UINT_TYPE lineNo,
                                NATIVE_UINT_TYPE numArgs,
                                AssertArg arg1,
                                AssertArg arg2,
                                AssertArg arg3,
                                AssertArg arg4,
                                AssertArg arg5,
                                AssertArg arg6
                                ) {
                this->m_file = file;
                this->m_lineNo = lineNo;
                this->m_numArgs = numArgs;
                this->m_arg1 = arg1;
                this->m_arg2 = arg2;
                this->m_arg3 = arg3;
                this->m_arg4 = arg4;
                this->m_arg5 = arg5;
                this->m_arg6 = arg6;

            };

            void doAssert(void) {
                this->m_asserted = true;
            }

            FILE_NAME_ARG getFile(void) {
                return this->m_file;
            }

            NATIVE_UINT_TYPE getLineNo(void) {
                return this->m_lineNo;
            }

            NATIVE_UINT_TYPE getNumArgs(void) {
                return this->m_numArgs;
            }

            AssertArg getArg1(void) {
                return this->m_arg1;
            }

            AssertArg getArg2(void) {
                return this->m_arg2;
            }

            AssertArg getArg3(void) {
                return this->m_arg3;
            }

            AssertArg getArg4(void) {
                return this->m_arg4;
            }

            AssertArg getArg5(void) {
                return this->m_arg5;
            }

            AssertArg getArg6(void) {
                return this->m_arg6;
            }

            bool asserted(void) {
                bool didAssert = this->m_asserted;
                this->m_asserted = false;
                return didAssert;
            }


        private:

            FILE_NAME_ARG m_file;
            NATIVE_UINT_TYPE m_lineNo;
            NATIVE_UINT_TYPE m_numArgs;
            AssertArg m_arg1;
            AssertArg m_arg2;
            AssertArg m_arg3;
            AssertArg m_arg4;
            AssertArg m_arg5;
            AssertArg m_arg6;
            bool m_asserted;

    };

    // register the class
    TestAssertHook hook;
    hook.registerHook();

    // issue an assert
    FW_ASSERT(0);
    // hook should have intercepted it
    ASSERT_TRUE(hook.asserted());
    ASSERT_EQ((NATIVE_UINT_TYPE)0,hook.getNumArgs());

    // issue an assert
    FW_ASSERT(0,1);
    // hook should have intercepted it
    ASSERT_TRUE(hook.asserted());
    ASSERT_EQ((NATIVE_UINT_TYPE)1,hook.getNumArgs());
    ASSERT_EQ((NATIVE_UINT_TYPE)1,hook.getArg1());

    // issue an assert
    FW_ASSERT(0,1,2);
    // hook should have intercepted it
    ASSERT_TRUE(hook.asserted());
    ASSERT_EQ((NATIVE_UINT_TYPE)2,hook.getNumArgs());
    ASSERT_EQ((NATIVE_UINT_TYPE)1,hook.getArg1());
    ASSERT_EQ((NATIVE_UINT_TYPE)2,hook.getArg2());

    // issue an assert
    FW_ASSERT(0,1,2,3);
    // hook should have intercepted it
    ASSERT_TRUE(hook.asserted());
    ASSERT_EQ((NATIVE_UINT_TYPE)3,hook.getNumArgs());
    ASSERT_EQ((NATIVE_UINT_TYPE)1,hook.getArg1());
    ASSERT_EQ((NATIVE_UINT_TYPE)2,hook.getArg2());
    ASSERT_EQ((NATIVE_UINT_TYPE)3,hook.getArg3());

    // issue an assert
    FW_ASSERT(0,1,2,3,4);
    // hook should have intercepted it
    ASSERT_TRUE(hook.asserted());
    ASSERT_EQ((NATIVE_UINT_TYPE)4,hook.getNumArgs());
    ASSERT_EQ((NATIVE_UINT_TYPE)1,hook.getArg1());
    ASSERT_EQ((NATIVE_UINT_TYPE)2,hook.getArg2());
    ASSERT_EQ((NATIVE_UINT_TYPE)3,hook.getArg3());
    ASSERT_EQ((NATIVE_UINT_TYPE)4,hook.getArg4());

    // issue an assert
    FW_ASSERT(0,1,2,3,4,5);
    // hook should have intercepted it
    ASSERT_TRUE(hook.asserted());
    ASSERT_EQ((NATIVE_UINT_TYPE)5,hook.getNumArgs());
    ASSERT_EQ((NATIVE_UINT_TYPE)1,hook.getArg1());
    ASSERT_EQ((NATIVE_UINT_TYPE)2,hook.getArg2());
    ASSERT_EQ((NATIVE_UINT_TYPE)3,hook.getArg3());
    ASSERT_EQ((NATIVE_UINT_TYPE)4,hook.getArg4());
    ASSERT_EQ((NATIVE_UINT_TYPE)5,hook.getArg5());

    // issue an assert
    FW_ASSERT(0,1,2,3,4,5,6);
    // hook should have intercepted it
    ASSERT_TRUE(hook.asserted());
    ASSERT_EQ((NATIVE_UINT_TYPE)6,hook.getNumArgs());
    ASSERT_EQ((NATIVE_UINT_TYPE)1,hook.getArg1());
    ASSERT_EQ((NATIVE_UINT_TYPE)2,hook.getArg2());
    ASSERT_EQ((NATIVE_UINT_TYPE)3,hook.getArg3());
    ASSERT_EQ((NATIVE_UINT_TYPE)4,hook.getArg4());
    ASSERT_EQ((NATIVE_UINT_TYPE)5,hook.getArg5());
    ASSERT_EQ((NATIVE_UINT_TYPE)6,hook.getArg6());

}

TEST(TypesTest, CheckAssertTest) {
    AssertTest();
}

TEST(TypesTest,PolyTest) {

    U8 in8 = 13;
    U8 out8;

    Fw::PolyType pt(in8);

    printf("U8 PolyType Test\n");
    out8 = (U8) pt;
    if (out8 != in8) {
        printf("U8 in %d out %d mismatch!\n", in8, out8);
    }

// Should assert
// out16 = (U16)pt;
}

TEST(TypesTest,EightyCharTest) {

    Fw::EightyCharString str;
    str = "foo";
    Fw::EightyCharString str2;
    str2 = "foo";
    ASSERT_EQ(str,str2);
    ASSERT_EQ(str,"foo");
    str2 = "doodie";
    ASSERT_NE(str,str2);

    Fw::EightyCharString str3 = str;
    str3 += str2;
    ASSERT_EQ(str3,"foodoodie");

    str3 += "hoo";
    ASSERT_EQ(str3,"foodoodiehoo");


    Fw::EightyCharString copyStr("ASTRING");
    ASSERT_EQ(copyStr,"ASTRING");
    Fw::EightyCharString copyStr2 = "ASTRING";
    ASSERT_EQ(copyStr2,"ASTRING");
    Fw::EightyCharString copyStr3(copyStr2);
    ASSERT_EQ(copyStr3,"ASTRING");

    Fw::InternalInterfaceString ifstr("IfString");
    Fw::EightyCharString if2(ifstr);

    ASSERT_EQ(ifstr,if2);
    ASSERT_EQ(if2,"IfString");


    std::cout << "Stream: " << str2 << std::endl;

    // Make our own short string


}

TEST(TypesTest,StringFormatTest) {
    Fw::EightyCharString str;
    str.format("Int %d String %s",10,"foo");
    printf("Formatted: %s\n",str.toChar());
}

TEST(PerformanceTest, F64SerPerfTest) {


    SerializeTestBuffer buff;

#if DEBUG_VERBOSE
    printf("U8 Test\n");
#endif

    F64 in = 10000.0;
    F64 out = 0;

    NATIVE_INT_TYPE iters = 100000000;

    Os::IntervalTimer timer;
    timer.start();


    for (NATIVE_INT_TYPE iter = 0; iter < iters; iter++) {
		buff.resetSer();
		buff.serialize(in);
		buff.deserialize(out);
    }

    timer.stop();

    printf("%d iterations took %d us (%f us each).\n", iters,
            timer.getDiffUsec(),
            (F32) (timer.getDiffUsec()) / (F32) iters);

<<<<<<< HEAD
=======
#endif
}
>>>>>>> 26d04d41

TEST(AllocatorTest,MallocAllocatorTest) {
    // Since it is a wrapper around malloc, the test consists of requesting
    // memory and verifying a non-zero pointer, unchanged size, and not recoverable.
    Fw::MallocAllocator allocator;
    NATIVE_UINT_TYPE size = 100; // one hundred bytes
    bool recoverable;
    void *ptr = allocator.allocate(10,size,recoverable);
    ASSERT_EQ(100,size);
    ASSERT_NE(ptr,(void*)NULL);
    ASSERT_FALSE(recoverable);
    // deallocate memory
    allocator.deallocate(100,ptr);
}

int main(int argc, char **argv) {
  ::testing::InitGoogleTest(&argc, argv);
  return RUN_ALL_TESTS();
}<|MERGE_RESOLUTION|>--- conflicted
+++ resolved
@@ -964,11 +964,7 @@
             timer.getDiffUsec(),
             (F32) (timer.getDiffUsec()) / (F32) iters);
 
-<<<<<<< HEAD
-=======
-#endif
-}
->>>>>>> 26d04d41
+}
 
 TEST(AllocatorTest,MallocAllocatorTest) {
     // Since it is a wrapper around malloc, the test consists of requesting
