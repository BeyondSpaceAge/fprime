#include <Fw/Prm/PrmBuffer.hpp>
#include <Fw/Types/Assert.hpp>

namespace Fw {

	ParamBuffer::ParamBuffer(const U8 *args, NATIVE_UINT_TYPE size) {
	    SerializeStatus stat = SerializeBufferBase::setBuff(args,size);
        FW_ASSERT(FW_SERIALIZE_OK == stat,static_cast<NATIVE_INT_TYPE>(stat));
    }

	ParamBuffer::ParamBuffer() {
    }

    ParamBuffer::~ParamBuffer() {
    }

    ParamBuffer::ParamBuffer(const ParamBuffer& other) : Fw::SerializeBufferBase() {
        SerializeStatus stat = SerializeBufferBase::setBuff(other.m_bufferData,other.getBuffLength());
        FW_ASSERT(FW_SERIALIZE_OK == stat,static_cast<NATIVE_INT_TYPE>(stat));
	}

	const ParamBuffer& ParamBuffer::operator=(const ParamBuffer& other) {
	    SerializeStatus stat = SerializeBufferBase::setBuff(other.m_bufferData,other.getBuffLength());
        FW_ASSERT(FW_SERIALIZE_OK == stat,static_cast<NATIVE_INT_TYPE>(stat));
        return *this;
	}

<<<<<<< HEAD
    NATIVE_UINT_TYPE ParamBuffer::getBuffCapacity() const {
        return sizeof(this->m_data);
    }

    const U8* ParamBuffer::getBuffAddr() const {
        return this->m_data;
    }

    U8* ParamBuffer::getBuffAddr() {
        return this->m_data;
=======
    NATIVE_UINT_TYPE ParamBuffer::getBuffCapacity(void) const {
        return sizeof(this->m_bufferData);
    }

    const U8* ParamBuffer::getBuffAddr(void) const {
        return this->m_bufferData;
    }

    U8* ParamBuffer::getBuffAddr(void) {
        return this->m_bufferData;
>>>>>>> d3fa31c8
    }

}
<|MERGE_RESOLUTION|>--- conflicted
+++ resolved
@@ -25,29 +25,16 @@
         return *this;
 	}
 
-<<<<<<< HEAD
     NATIVE_UINT_TYPE ParamBuffer::getBuffCapacity() const {
-        return sizeof(this->m_data);
+        return sizeof(this->m_bufferData);
     }
 
     const U8* ParamBuffer::getBuffAddr() const {
-        return this->m_data;
+        return this->m_bufferData;
     }
 
     U8* ParamBuffer::getBuffAddr() {
-        return this->m_data;
-=======
-    NATIVE_UINT_TYPE ParamBuffer::getBuffCapacity(void) const {
-        return sizeof(this->m_bufferData);
-    }
-
-    const U8* ParamBuffer::getBuffAddr(void) const {
         return this->m_bufferData;
     }
 
-    U8* ParamBuffer::getBuffAddr(void) {
-        return this->m_bufferData;
->>>>>>> d3fa31c8
-    }
-
 }
