--- conflicted
+++ resolved
@@ -8,9 +8,6 @@
 CmdDispatcherComponentCommandPorts  =       20          ; Used for command and registration ports
 CmdDispatcherSequencePorts          =       5           ; Used for uplink/sequencer buffer/response ports
 RateGroupDriverRateGroupPorts       =       3           ; Used to drive rate groups
-<<<<<<< HEAD
-HealthPingPorts                     =       25           ; Used to ping active components
-=======
 HealthPingPorts                     =       25           ; Used to ping active components
 
 #
@@ -63,5 +60,4 @@
 AmpcsSeqBase                        =       0x0000                   ; Starting range for AmpcsSeq IDs
 AmpcsSeqOpcodeBase                  =       %(AmpcsSeqBase)s         ; Opcode base for AmpcsSeqBase
 AmpcsSeqEventsBase                  =       %(AmpcsSeqBase)s         ; Event base for AmpcsSeqBase
-AmpcsSeqTelemetryBase               =       %(AmpcsSeqBase)s         ; Telemetry base for AmpcsSeqBase
->>>>>>> 922d5544
+AmpcsSeqTelemetryBase               =       %(AmpcsSeqBase)s         ; Telemetry base for AmpcsSeqBase