--- conflicted
+++ resolved
@@ -30,12 +30,9 @@
 | F´ Release                          |
 |-------------------------------------|
 | [v1.5 Series Documentation](https://nasa.github.io/fprime/v1.5) |
-<<<<<<< HEAD
-| [Latest Documentation](./latest.md) As of: Thu Jun 10 19:57:31 UTC 2021 |
-=======
 | [v2.0.0 Documentation](https://nasa.github.io/fprime/v2.0.0) |
-| [Latest Documentation](./latest.md) |
->>>>>>> db086fd8
+| [v2.0.0 Documentation](https://nasa.github.io/fprime/v2.0.0) |
+| [Latest Documentation](./latest.md) As of: Thu 10 Jun 2021 03:28:59 PM PDT |
 
 ## F´ System Requirements
 
