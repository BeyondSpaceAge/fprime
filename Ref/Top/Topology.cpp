#include <Components.hpp>
#include <Fw/Types/Assert.hpp>
#include <Os/Task.hpp>
#include <Fw/Logger/Logger.hpp>
#include <Os/Log.hpp>
#include <Fw/Types/MallocAllocator.hpp>

#if defined TGT_OS_TYPE_LINUX || TGT_OS_TYPE_DARWIN
#include <getopt.h>
#include <stdlib.h>
#include <ctype.h>
#endif

// List of context IDs
enum {
    DOWNLINK_PACKET_SIZE = 500,
    DOWNLINK_BUFFER_STORE_SIZE = 2500,
    DOWNLINK_BUFFER_QUEUE_SIZE = 5,
    UPLINK_BUFFER_STORE_SIZE = 3000,
    UPLINK_BUFFER_QUEUE_SIZE = 30
};

Os::Log osLogger;


// Registry
#if FW_OBJECT_REGISTRATION == 1
static Fw::SimpleObjRegistry simpleReg;
#endif

// Component instance pointers
static NATIVE_INT_TYPE rgDivs[Svc::RateGroupDriverImpl::DIVIDER_SIZE] = {1,2,4};
Svc::RateGroupDriverImpl rateGroupDriverComp("RGDvr",rgDivs,FW_NUM_ARRAY_ELEMENTS(rgDivs));

static NATIVE_UINT_TYPE rg1Context[] = {0,0,0,0,0,0,0,0,0,0};
Svc::ActiveRateGroupImpl rateGroup1Comp("RG1",rg1Context,FW_NUM_ARRAY_ELEMENTS(rg1Context));

static NATIVE_UINT_TYPE rg2Context[] = {0,0,0,0,0,0,0,0,0,0};
Svc::ActiveRateGroupImpl rateGroup2Comp("RG2",rg2Context,FW_NUM_ARRAY_ELEMENTS(rg2Context));

static NATIVE_UINT_TYPE rg3Context[] = {0,0,0,0,0,0,0,0,0,0};
Svc::ActiveRateGroupImpl rateGroup3Comp("RG3",rg3Context,FW_NUM_ARRAY_ELEMENTS(rg3Context));

// Command Components
<<<<<<< HEAD
Svc::GroundInterfaceComponentImpl groundIf
#if FW_OBJECT_NAMES == 1
                    ("GNDIF")
#endif
;
=======
Svc::SocketGndIfImpl sockGndIf("SGIF");
>>>>>>> 6b1780c5

// Driver Component
Drv::BlockDriverImpl blockDrv("BDRV");

// Reference Implementation Components

Ref::RecvBuffImpl recvBuffComp("RBC");

Ref::SendBuffImpl sendBuffComp("SBC");

#if FW_ENABLE_TEXT_LOGGING
Svc::ConsoleTextLoggerImpl textLogger("TLOG");
#endif

Svc::ActiveLoggerImpl eventLogger("ELOG");

Svc::LinuxTimeImpl linuxTime("LTIME");

Svc::TlmChanImpl chanTlm("TLM");

Svc::CommandDispatcherImpl cmdDisp("CMDDISP");

Fw::MallocAllocator seqMallocator;
Svc::CmdSequencerComponentImpl cmdSeq("CMDSEQ");

Svc::PrmDbImpl prmDb("PRM","PrmDb.dat");

Ref::PingReceiverComponentImpl pingRcvr("PngRecv");

Drv::SocketIpDriverComponentImpl socketIpDriver
#if FW_OBJECT_NAMES == 1
        ("SocketIpDriver")
#endif
;

Svc::FileUplink fileUplink ("fileUplink");

Svc::FileDownlink fileDownlink ("fileDownlink", DOWNLINK_PACKET_SIZE);

Svc::BufferManager fileDownlinkBufferManager("fileDownlinkBufferManager", DOWNLINK_BUFFER_STORE_SIZE, DOWNLINK_BUFFER_QUEUE_SIZE);

Svc::BufferManager fileUplinkBufferManager("fileUplinkBufferManager", UPLINK_BUFFER_STORE_SIZE, UPLINK_BUFFER_QUEUE_SIZE);

Svc::HealthImpl health("health");

Ref::SignalGen SG1("signalGen1");

Ref::SignalGen SG2("signalGen2");

Ref::SignalGen SG3("signalGen3");

Ref::SignalGen SG4("signalGen4");

Ref::SignalGen SG5("signalGen5");

Svc::AssertFatalAdapterComponentImpl fatalAdapter("fatalAdapter");

Svc::FatalHandlerComponentImpl fatalHandler("fatalHandler");

<<<<<<< HEAD
#if FW_OBJECT_NAMES == 1
void dumpobj(const char* objName) {
    simpleReg.dump(objName);
}
#endif

#endif

void constructApp(int port_number, const char* hostname) {
=======
bool constructApp(bool dump, int port_number, char* hostname) {
>>>>>>> 6b1780c5

#if FW_PORT_TRACING
    Fw::PortBase::setTrace(false);
#endif    

    // Initialize rate group driver
    rateGroupDriverComp.init();

    // Initialize the rate groups
    rateGroup1Comp.init(10,0);
    
    rateGroup2Comp.init(10,1);
    
    rateGroup3Comp.init(10,2);

    // Initialize block driver
    blockDrv.init(10);

    // Send/Receive example hardware components
    recvBuffComp.init();
    sendBuffComp.init(10);

#if FW_ENABLE_TEXT_LOGGING
    textLogger.init();
#endif

    eventLogger.init(10,0);
    
    linuxTime.init(0);

    chanTlm.init(10,0);

    cmdDisp.init(20,0);

    cmdSeq.init(10,0);
    cmdSeq.allocateBuffer(0,seqMallocator,5*1024);

    prmDb.init(10,0);

    groundIf.init(0);
    socketIpDriver.init(0);

    fileUplink.init(30, 0);
    fileDownlink.init(30, 0);
    fileUplinkBufferManager.init(0);
    fileDownlinkBufferManager.init(1);
    SG1.init(10,0);
	SG2.init(10,1);
	SG3.init(10,2);
	SG4.init(10,3);
	SG5.init(10,4);
	fatalAdapter.init(0);
	fatalHandler.init(0);
	health.init(25,0);
	pingRcvr.init(10);
    // Connect rate groups to rate group driver
    constructRefArchitecture();

    // dump topology if requested
    if (dump) {
#if FW_OBJECT_REGISTRATION == 1
        simpleReg.dump();
#endif
        return true;
    }

    /* Register commands */
    sendBuffComp.regCommands();
    recvBuffComp.regCommands();
    cmdSeq.regCommands();
    cmdDisp.regCommands();
    eventLogger.regCommands();
    prmDb.regCommands();
    fileDownlink.regCommands();
    SG1.regCommands();
    SG2.regCommands();
    SG3.regCommands();
    SG4.regCommands();
	SG5.regCommands();
	health.regCommands();
	pingRcvr.regCommands();

    // read parameters
    prmDb.readParamFile();
    recvBuffComp.loadParameters();
    sendBuffComp.loadParameters();

    // set health ping entries

    Svc::HealthImpl::PingEntry pingEntries[] = {
        {3,5,rateGroup1Comp.getObjName()}, // 0
        {3,5,rateGroup2Comp.getObjName()}, // 1
        {3,5,rateGroup3Comp.getObjName()}, // 2
        {3,5,cmdDisp.getObjName()}, // 3
        {3,5,eventLogger.getObjName()}, // 4
        {3,5,cmdSeq.getObjName()}, // 5
        {3,5,chanTlm.getObjName()}, // 6
        {3,5,prmDb.getObjName()}, // 7
        {3,5,fileUplink.getObjName()}, // 8
        {3,5,fileDownlink.getObjName()}, // 9
        {3,5,pingRcvr.getObjName()}, // 10
        {3,5,blockDrv.getObjName()}, // 11
    };

    // register ping table
    health.setPingEntries(pingEntries,FW_NUM_ARRAY_ELEMENTS(pingEntries),0x123);

    // Active component startup
    // start rate groups
    rateGroup1Comp.start(0, 120,10 * 1024);
    rateGroup2Comp.start(0, 119,10 * 1024);
    rateGroup3Comp.start(0, 118,10 * 1024);
    // start driver
    blockDrv.start(0,140,10*1024);
    // start dispatcher
    cmdDisp.start(0,101,10*1024);
    // start sequencer
    cmdSeq.start(0,100,10*1024);
    // start telemetry
    eventLogger.start(0,98,10*1024);
    chanTlm.start(0,97,10*1024);
    prmDb.start(0,96,10*1024);

    fileDownlink.start(0, 100, 10*1024);
    fileUplink.start(0, 100, 10*1024);

    pingRcvr.start(0, 100, 10*1024);

    // Initialize socket server
    socketIpDriver.startSocketTask(100, 10*1024, hostname, port_number);

    return false;
}

void exitTasks(void) {
    rateGroup1Comp.exit();
    rateGroup2Comp.exit();
    rateGroup3Comp.exit();
    blockDrv.exit();
    cmdDisp.exit();
    eventLogger.exit();
    chanTlm.exit();
    prmDb.exit();
    fileUplink.exit();
    fileDownlink.exit();
    cmdSeq.exit();
<<<<<<< HEAD
}

void print_usage() {
	(void) printf("Usage: ./Ref [options]\n-p\tport_number\n-a\thostname/IP address\n");
}


#include <signal.h>
#include <stdio.h>

volatile sig_atomic_t terminate = 0;

static void sighandler(int signum) {
	terminate = 1;
}

int main(int argc, char* argv[]) {
	U32 port_number = 50000;
	I32 option;
	const char *hostname = "127.0.0.1";
	option = 0;
	Fw::Logger::registerLogger(&osLogger);
	while ((option = getopt(argc, argv, "hp:a:")) != -1){
		switch(option) {
			case 'h':
				print_usage();
				return 0;
				break;
			case 'p':
				port_number = atoi(optarg);
				break;
			case 'a':
				hostname = optarg;
				break;
			case '?':
				return 1;
			default:
				print_usage();
				return 1;
		}
	}

	(void) printf("Hit Ctrl-C to quit\n");

    constructApp(port_number, hostname);
    //dumparch();

    signal(SIGINT,sighandler);
    signal(SIGTERM,sighandler);

    int cycle = 0;

    while (!terminate) {
//        (void) printf("Cycle %d\n",cycle);
        runcycles(1);
        cycle++;
    }

    // stop tasks
    exitTasks();
    // Give time for threads to exit
    (void) printf("Waiting for threads...\n");
    Os::Task::delay(1000);

    (void) printf("Exiting...\n");

    return 0;
=======
>>>>>>> 6b1780c5
}<|MERGE_RESOLUTION|>--- conflicted
+++ resolved
@@ -42,15 +42,7 @@
 Svc::ActiveRateGroupImpl rateGroup3Comp("RG3",rg3Context,FW_NUM_ARRAY_ELEMENTS(rg3Context));
 
 // Command Components
-<<<<<<< HEAD
-Svc::GroundInterfaceComponentImpl groundIf
-#if FW_OBJECT_NAMES == 1
-                    ("GNDIF")
-#endif
-;
-=======
-Svc::SocketGndIfImpl sockGndIf("SGIF");
->>>>>>> 6b1780c5
+Svc::GroundInterfaceComponentImpl groundIf("GNDIF");
 
 // Driver Component
 Drv::BlockDriverImpl blockDrv("BDRV");
@@ -80,11 +72,7 @@
 
 Ref::PingReceiverComponentImpl pingRcvr("PngRecv");
 
-Drv::SocketIpDriverComponentImpl socketIpDriver
-#if FW_OBJECT_NAMES == 1
-        ("SocketIpDriver")
-#endif
-;
+Drv::SocketIpDriverComponentImpl socketIpDriver("SocketIpDriver");
 
 Svc::FileUplink fileUplink ("fileUplink");
 
@@ -110,19 +98,7 @@
 
 Svc::FatalHandlerComponentImpl fatalHandler("fatalHandler");
 
-<<<<<<< HEAD
-#if FW_OBJECT_NAMES == 1
-void dumpobj(const char* objName) {
-    simpleReg.dump(objName);
-}
-#endif
-
-#endif
-
-void constructApp(int port_number, const char* hostname) {
-=======
 bool constructApp(bool dump, int port_number, char* hostname) {
->>>>>>> 6b1780c5
 
 #if FW_PORT_TRACING
     Fw::PortBase::setTrace(false);
@@ -269,74 +245,4 @@
     fileUplink.exit();
     fileDownlink.exit();
     cmdSeq.exit();
-<<<<<<< HEAD
 }
-
-void print_usage() {
-	(void) printf("Usage: ./Ref [options]\n-p\tport_number\n-a\thostname/IP address\n");
-}
-
-
-#include <signal.h>
-#include <stdio.h>
-
-volatile sig_atomic_t terminate = 0;
-
-static void sighandler(int signum) {
-	terminate = 1;
-}
-
-int main(int argc, char* argv[]) {
-	U32 port_number = 50000;
-	I32 option;
-	const char *hostname = "127.0.0.1";
-	option = 0;
-	Fw::Logger::registerLogger(&osLogger);
-	while ((option = getopt(argc, argv, "hp:a:")) != -1){
-		switch(option) {
-			case 'h':
-				print_usage();
-				return 0;
-				break;
-			case 'p':
-				port_number = atoi(optarg);
-				break;
-			case 'a':
-				hostname = optarg;
-				break;
-			case '?':
-				return 1;
-			default:
-				print_usage();
-				return 1;
-		}
-	}
-
-	(void) printf("Hit Ctrl-C to quit\n");
-
-    constructApp(port_number, hostname);
-    //dumparch();
-
-    signal(SIGINT,sighandler);
-    signal(SIGTERM,sighandler);
-
-    int cycle = 0;
-
-    while (!terminate) {
-//        (void) printf("Cycle %d\n",cycle);
-        runcycles(1);
-        cycle++;
-    }
-
-    // stop tasks
-    exitTasks();
-    // Give time for threads to exit
-    (void) printf("Waiting for threads...\n");
-    Os::Task::delay(1000);
-
-    (void) printf("Exiting...\n");
-
-    return 0;
-=======
->>>>>>> 6b1780c5
-}