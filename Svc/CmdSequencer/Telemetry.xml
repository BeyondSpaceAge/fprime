--- conflicted
+++ resolved
@@ -3,13 +3,8 @@
 
 <!--====== Svc/CmdSequencer Telemetry =====-->
 
-<<<<<<< HEAD
-<telemetry telemetry_base="$CmdSequencerTelemetryBase">
+<telemetry>
   <channel id="0" name="CS_LoadCommands" data_type="U32" abbrev="CSEQ-0000">
-=======
-<telemetry>
-  <channel id="0" name="CS_LoadCommands" data_type="U32" abbrev="T001-1234">
->>>>>>> 1f726046
     <comment>The number of Load commands executed</comment>
   </channel>
   <channel id="1" name="CS_CancelCommands" data_type="U32" abbrev="CSEQ-0001">
