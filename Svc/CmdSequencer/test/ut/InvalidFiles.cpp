// ======================================================================
// \title  InvalidFiles.cpp
// \author Canham/Bocchino
// \brief  Test immediate command sequences with EOS record
//
// \copyright
// Copyright (C) 2009-2018 California Institute of Technology.
// ALL RIGHTS RESERVED.  United States Government Sponsorship
// acknowledged.
// ======================================================================

#include "Os/FileSystem.hpp"
#include "Svc/CmdSequencer/test/ut/CommandBuffers.hpp"
#include "Svc/CmdSequencer/test/ut/InvalidFiles.hpp"

namespace Svc {

  namespace InvalidFiles {

    // ----------------------------------------------------------------------
    // Constructors
    // ----------------------------------------------------------------------

    Tester ::
      Tester(const SequenceFiles::File::Format::t format) :
        Svc::Tester(format)
    {

    }

    // ----------------------------------------------------------------------
    // Tests
    // ----------------------------------------------------------------------

    void Tester ::
      BadCRC()
    {

      REQUIREMENT("ISF-CMDS-002");

      // Set the time
      Fw::Time testTime(TB_WORKSTATION_TIME, 0, 0);
      this->setTestTime(testTime);
      // Write the file
      SequenceFiles::BadCRCFile file(this->format);
      const char *const fileName = file.getName().toChar();
      file.write();
      // Run the sequence
<<<<<<< HEAD
      this->sendCmd_CS_RUN(0, 0, fileName,CmdSequencerComponentBase::SEQ_NO_BLOCK);
=======
      this->sendCmd_CS_RUN(0, 0, fileName,Svc::CmdSequencer_BlockState::NO_BLOCK);
>>>>>>> 052bbdb8
      this->clearAndDispatch();
      // Assert command response
      ASSERT_CMD_RESPONSE_SIZE(1);
      ASSERT_CMD_RESPONSE(
          0,
          CmdSequencerComponentBase::OPCODE_CS_RUN,
          0,
          Fw::CmdResponse::EXECUTION_ERROR
      );
      // Assert events
      const CmdSequencerComponentImpl::FPrimeSequence::CRC& crc =
        file.getCRC();
      ASSERT_EVENTS_SIZE(1);
      ASSERT_EVENTS_CS_FileCrcFailure(
          0,
          fileName,
          crc.m_stored,
          crc.m_computed
      );
      // Assert telemetry
      ASSERT_TLM_SIZE(1);
      ASSERT_TLM_CS_Errors(0, 1);
    }

    void Tester ::
      BadRecordDescriptor()
    {
      // Set the time
      Fw::Time testTime(TB_WORKSTATION_TIME, 1, 1);
      this->setTestTime(testTime);
      // Write the file
      NATIVE_INT_TYPE numRecords = 1;
      SequenceFiles::BadDescriptorFile file(numRecords, this->format);
      const char *const fileName = file.getName().toChar();
      file.write();
      // Validate the file
      this->sendCmd_CS_VALIDATE(0, 0, fileName);
      this->clearAndDispatch();
      // Assert command response
      ASSERT_CMD_RESPONSE_SIZE(1);
      ASSERT_CMD_RESPONSE(
          0,
          CmdSequencerComponentBase::OPCODE_CS_VALIDATE,
          0,
          Fw::CmdResponse::EXECUTION_ERROR
      );
      // Assert events
      ASSERT_EVENTS_SIZE(1);
      ASSERT_EVENTS_CS_RecordInvalid(
          0,
          fileName,
          0,
          Fw::FW_DESERIALIZE_FORMAT_ERROR
      );
      // Run the sequence
<<<<<<< HEAD
      this->sendCmd_CS_RUN(0, 0, fileName,CmdSequencerComponentBase::SEQ_NO_BLOCK);
=======
      this->sendCmd_CS_RUN(0, 0, fileName,Svc::CmdSequencer_BlockState::NO_BLOCK);
>>>>>>> 052bbdb8
      this->clearAndDispatch();
      // Assert command response
      ASSERT_CMD_RESPONSE_SIZE(1);
      ASSERT_CMD_RESPONSE(
          0,
          CmdSequencerComponentBase::OPCODE_CS_RUN,
          0,
          Fw::CmdResponse::EXECUTION_ERROR
      );
      // Assert events
      ASSERT_EVENTS_SIZE(1);
      ASSERT_EVENTS_CS_RecordInvalid(
          0,
          fileName,
          0,
          Fw::FW_DESERIALIZE_FORMAT_ERROR
      );
    }

    void Tester ::
      BadTimeBase()
    {
      // Set the time
      Fw::Time testTime(TB_WORKSTATION_TIME, 1, 1);
      this->setTestTime(testTime);
      // Write the file
      const NATIVE_INT_TYPE numRecords = 5;
      SequenceFiles::BadTimeBaseFile file(numRecords, this->format);
      const char *const fileName = file.getName().toChar();
      file.write();
      // Validate the file
      this->sendCmd_CS_VALIDATE(0, 0, fileName);
      this->clearAndDispatch();
      // Assert command response
      ASSERT_CMD_RESPONSE_SIZE(1);
      ASSERT_CMD_RESPONSE(
          0,
          CmdSequencerComponentBase::OPCODE_CS_VALIDATE,
          0,
          Fw::CmdResponse::EXECUTION_ERROR
      );
      // Assert events
      ASSERT_EVENTS_SIZE(1);
      ASSERT_EVENTS_CS_TimeBaseMismatch_SIZE(1);
      ASSERT_EVENTS_CS_TimeBaseMismatch(
          0,
          fileName,
          TB_WORKSTATION_TIME,
          TB_PROC_TIME
      );
    }

    void Tester ::
      BadTimeContext()
    {
      // Set the time
      Fw::Time testTime(TB_WORKSTATION_TIME, 0, 1, 1);
      this->setTestTime(testTime);
      // Write the file
      const U32 numRecords = 5;
      SequenceFiles::BadTimeContextFile file(numRecords, this->format);
      const char *const fileName = file.getName().toChar();
      file.write();
      // Validate the file
      this->sendCmd_CS_VALIDATE(0, 0, fileName);
      this->clearAndDispatch();
      // Assert command response
      ASSERT_CMD_RESPONSE_SIZE(1);
      ASSERT_CMD_RESPONSE(
          0,
          CmdSequencerComponentBase::OPCODE_CS_VALIDATE,
          0,
          Fw::CmdResponse::EXECUTION_ERROR
      );
      // Assert events
      ASSERT_EVENTS_SIZE(1);
      ASSERT_EVENTS_CS_TimeContextMismatch_SIZE(1);
      ASSERT_EVENTS_CS_TimeContextMismatch(0, fileName, 0, 1);
    }

    void Tester ::
      EmptyFile()
    {
      // Write the file
      SequenceFiles::EmptyFile file(this->format);
      const char *const fileName = file.getName().toChar();
      file.write();
      // Run the sequence
<<<<<<< HEAD
      this->sendCmd_CS_RUN(0, 0, fileName,CmdSequencerComponentBase::SEQ_NO_BLOCK);
=======
      this->sendCmd_CS_RUN(0, 0, fileName,Svc::CmdSequencer_BlockState::NO_BLOCK);
>>>>>>> 052bbdb8
      this->clearAndDispatch();
      // Assert command response
      ASSERT_CMD_RESPONSE_SIZE(1);
      ASSERT_CMD_RESPONSE(
          0,
          CmdSequencerComponentBase::OPCODE_CS_RUN,
          0,
          Fw::CmdResponse::EXECUTION_ERROR
      );
      // Assert events
      ASSERT_EVENTS_SIZE(1);
      ASSERT_EVENTS_CS_FileInvalid(
          0,
          fileName,
          CmdSequencer_FileReadStage::READ_HEADER_SIZE,
          Os::FileSystem::OP_OK
      );
      // Assert telemetry
      ASSERT_TLM_SIZE(1);
      ASSERT_TLM_CS_Errors(0, 1);
    }

    void Tester ::
      DataAfterRecords()
    {

      REQUIREMENT("ISF-CMDS-001");

      // Set the time
      Fw::Time testTime(TB_WORKSTATION_TIME, 1, 1);
      this->setTestTime(testTime);
      // Write the file
      const U32 numRecords = 5;
      SequenceFiles::DataAfterRecordsFile file(numRecords, this->format);
      const char *const fileName = file.getName().toChar();
      file.write();
      // Validate the file
      this->sendCmd_CS_VALIDATE(0, 0, fileName);
      this->clearAndDispatch();
      // Assert command response
      ASSERT_CMD_RESPONSE_SIZE(1);
      ASSERT_CMD_RESPONSE(
          0,
          CmdSequencerComponentBase::OPCODE_CS_VALIDATE,
          0,
          Fw::CmdResponse::EXECUTION_ERROR
      );
      // Assert events
      ASSERT_EVENTS_SIZE(1);
      ASSERT_EVENTS_CS_RecordMismatch_SIZE(1);
      ASSERT_EVENTS_CS_RecordMismatch(0, fileName, 5, 8);

    }

    void Tester ::
      FileTooLarge()
    {
      // Write the file
      SequenceFiles::TooLargeFile file(BUFFER_SIZE, this->format);
      const char *const fileName = file.getName().toChar();
      file.write();
      // Set the time
      Fw::Time testTime(TB_WORKSTATION_TIME, 0, 0);
      this->setTestTime(testTime);
      // Run the sequence
<<<<<<< HEAD
      this->sendCmd_CS_RUN(0, 0, fileName,CmdSequencerComponentBase::SEQ_NO_BLOCK);
=======
      this->sendCmd_CS_RUN(0, 0, fileName,Svc::CmdSequencer_BlockState::NO_BLOCK);
>>>>>>> 052bbdb8
      this->clearAndDispatch();
      // Assert command response
      ASSERT_CMD_RESPONSE_SIZE(1);
      ASSERT_CMD_RESPONSE(
          0,
          CmdSequencerComponentBase::OPCODE_CS_RUN,
          0,
          Fw::CmdResponse::EXECUTION_ERROR
      );
      // Assert events
      ASSERT_EVENTS_SIZE(1);
      const U32 dataSize = file.getDataSize();
      ASSERT_EVENTS_CS_FileSizeError(0, fileName, dataSize);
      // Assert telemetry
      ASSERT_TLM_SIZE(1);
      ASSERT_TLM_CS_Errors(0, 1);
    }

    void Tester ::
      MissingCRC()
    {
      // Write the file
      SequenceFiles::MissingCRCFile file(this->format);
      const char *const fileName = file.getName().toChar();
      file.write();
      // Run the sequence
<<<<<<< HEAD
      this->sendCmd_CS_RUN(0, 0, fileName,CmdSequencerComponentBase::SEQ_NO_BLOCK);
=======
      this->sendCmd_CS_RUN(0, 0, fileName,Svc::CmdSequencer_BlockState::NO_BLOCK);
>>>>>>> 052bbdb8
      this->clearAndDispatch();
      // Assert no response on seqDone
      ASSERT_from_seqDone_SIZE(0);
      // Assert command response
      ASSERT_CMD_RESPONSE_SIZE(1);
      ASSERT_CMD_RESPONSE(
          0,
          CmdSequencerComponentBase::OPCODE_CS_RUN,
          0,
          Fw::CmdResponse::EXECUTION_ERROR
      );
      // Assert events
      ASSERT_EVENTS_SIZE(1);
      ASSERT_EVENTS_CS_FileInvalid(
          0,
          fileName,
          CmdSequencer_FileReadStage::READ_SEQ_CRC,
          sizeof(U8)
      );
      // Assert telemetry
      ASSERT_TLM_SIZE(1);
      ASSERT_TLM_CS_Errors(0, 1);
      // Validate file
      this->sendCmd_CS_VALIDATE(0, 0, fileName);
      this->clearAndDispatch();
      // Assert no response on seqDone
      ASSERT_from_seqDone_SIZE(0);
      // Assert command response
      ASSERT_CMD_RESPONSE_SIZE(1);
      ASSERT_CMD_RESPONSE(
          0,
          CmdSequencerComponentBase::OPCODE_CS_VALIDATE,
          0,
          Fw::CmdResponse::EXECUTION_ERROR
      );
      // Assert events
      ASSERT_EVENTS_SIZE(1);
      ASSERT_EVENTS_CS_FileInvalid(
          0,
          fileName,
          CmdSequencer_FileReadStage::READ_SEQ_CRC,
          sizeof(U8)
      );
      // Assert telemetry
      ASSERT_TLM_SIZE(1);
      ASSERT_TLM_CS_Errors(0, 2);
      // Run the sequence by port call
      Fw::String fArg(fileName);
      this->invoke_to_seqRunIn(0, fArg);
      this->clearAndDispatch();
      // Assert seqDone response
      ASSERT_from_seqDone_SIZE(1);
      ASSERT_from_seqDone(0U, 0U, 0U, Fw::CmdResponse(Fw::CmdResponse::EXECUTION_ERROR));
      // Assert events
      ASSERT_EVENTS_SIZE(1);
      ASSERT_EVENTS_CS_FileInvalid(
          0,
          fileName,
          CmdSequencer_FileReadStage::READ_SEQ_CRC,
          sizeof(U8)
      );
      // Assert telemetry
      ASSERT_TLM_SIZE(1);
      ASSERT_TLM_CS_Errors(0, 3);
    }

    void Tester ::
      MissingFile()
    {
      // Remove the file
      SequenceFiles::MissingFile file(this->format);
      const char *const fileName = file.getName().toChar();
      file.remove();
      // Run the sequence
<<<<<<< HEAD
      this->sendCmd_CS_RUN(0, 0, fileName,CmdSequencerComponentBase::SEQ_NO_BLOCK);
=======
      this->sendCmd_CS_RUN(0, 0, fileName,Svc::CmdSequencer_BlockState::NO_BLOCK);
>>>>>>> 052bbdb8
      this->clearAndDispatch();
      // Assert command response
      ASSERT_CMD_RESPONSE_SIZE(1);
      ASSERT_CMD_RESPONSE(
          0,
          CmdSequencerComponentBase::OPCODE_CS_RUN,
          0,
          Fw::CmdResponse(Fw::CmdResponse::EXECUTION_ERROR)
      );
      // Assert events
      ASSERT_EVENTS_SIZE(1);
      ASSERT_EVENTS_CS_FileNotFound(0, fileName);
      // Assert telemetry
      ASSERT_TLM_SIZE(1);
      ASSERT_TLM_CS_Errors(0, 1);
    }

    void Tester ::
      SizeFieldTooLarge()
    {
      // Set the time
      Fw::Time testTime(TB_WORKSTATION_TIME, 1, 1);
      this->setTestTime(testTime);
      // Write the file
      SequenceFiles::SizeFieldTooLargeFile file(BUFFER_SIZE, this->format);
      const char *const fileName = file.getName().toChar();
      file.write();
      // Validate the file
      this->sendCmd_CS_VALIDATE(0, 0, fileName);
      this->clearAndDispatch();
      // Assert command response
      ASSERT_CMD_RESPONSE_SIZE(1);
      ASSERT_CMD_RESPONSE(
          0,
          CmdSequencerComponentBase::OPCODE_CS_VALIDATE,
          0,
          Fw::CmdResponse::EXECUTION_ERROR
      );
      // Assert events
      ASSERT_EVENTS_SIZE(1);
      ASSERT_EVENTS_CS_RecordInvalid(
          0,
          fileName,
          0,
          Fw::FW_DESERIALIZE_SIZE_MISMATCH
      );
      // Run the sequence
<<<<<<< HEAD
      this->sendCmd_CS_RUN(0, 0, fileName,CmdSequencerComponentBase::SEQ_NO_BLOCK);
=======
      this->sendCmd_CS_RUN(0, 0, fileName,Svc::CmdSequencer_BlockState::NO_BLOCK);
>>>>>>> 052bbdb8
      this->clearAndDispatch();
      // Assert command response
      ASSERT_CMD_RESPONSE_SIZE(1);
      ASSERT_CMD_RESPONSE(
          0,
          CmdSequencerComponentBase::OPCODE_CS_RUN,
          0,
          Fw::CmdResponse::EXECUTION_ERROR
      );
      // Assert events
      ASSERT_EVENTS_SIZE(1);
      ASSERT_EVENTS_CS_RecordInvalid(
          0,
          fileName,
          0,
          Fw::FW_DESERIALIZE_SIZE_MISMATCH
      );
    }

    void Tester ::
      SizeFieldTooSmall()
    {
      // Set the time
      Fw::Time testTime(TB_WORKSTATION_TIME, 1, 1);
      this->setTestTime(testTime);
      // Write the file
      SequenceFiles::SizeFieldTooSmallFile file(this->format);
      const char *const fileName = file.getName().toChar();
      file.write();
      // Validate the file
      this->sendCmd_CS_VALIDATE(0, 0, fileName);
      this->clearAndDispatch();
      // Assert command response
      ASSERT_CMD_RESPONSE_SIZE(1);
      ASSERT_CMD_RESPONSE(
          0,
          CmdSequencerComponentBase::OPCODE_CS_VALIDATE,
          0,
          Fw::CmdResponse::EXECUTION_ERROR
      );
      // Assert events
      ASSERT_EVENTS_SIZE(1);
      ASSERT_EVENTS_CS_RecordInvalid_SIZE(1);
      ASSERT_EVENTS_CS_RecordInvalid(
          0,
          fileName,
          0,
          Fw::FW_DESERIALIZE_SIZE_MISMATCH
      );
      // Run the sequence
<<<<<<< HEAD
      this->sendCmd_CS_RUN(0, 0, fileName,CmdSequencerComponentBase::SEQ_NO_BLOCK);
=======
      this->sendCmd_CS_RUN(0, 0, fileName,Svc::CmdSequencer_BlockState::NO_BLOCK);
>>>>>>> 052bbdb8
      this->clearAndDispatch();
      // Assert command response
      ASSERT_CMD_RESPONSE_SIZE(1);
      ASSERT_CMD_RESPONSE(
          0,
          CmdSequencerComponentBase::OPCODE_CS_RUN,
          0,
          Fw::CmdResponse::EXECUTION_ERROR
      );
      // Assert events
      ASSERT_EVENTS_SIZE(1);
      ASSERT_EVENTS_CS_RecordInvalid_SIZE(1);
      ASSERT_EVENTS_CS_RecordInvalid(
          0,
          fileName,
          0,
          Fw::FW_DESERIALIZE_SIZE_MISMATCH
      );
    }

    void Tester ::
      USecFieldTooShort()
    {
      // Set the time
      Fw::Time testTime(TB_WORKSTATION_TIME, 1, 1);
      this->setTestTime(testTime);
      // Write the file
      SequenceFiles::USecFieldTooShortFile file(this->format);
      const char *const fileName = file.getName().toChar();
      file.write();
      // Validate the file
      this->sendCmd_CS_VALIDATE(0, 0, fileName);
      this->clearAndDispatch();
      // Assert command response
      ASSERT_CMD_RESPONSE_SIZE(1);
      ASSERT_CMD_RESPONSE(
          0,
          CmdSequencerComponentBase::OPCODE_CS_VALIDATE,
          0,
          Fw::CmdResponse::EXECUTION_ERROR
      );
      // Assert events
      ASSERT_EVENTS_SIZE(1);
      ASSERT_EVENTS_CS_RecordInvalid(
          0,
          fileName,
          0,
          Fw::FW_DESERIALIZE_SIZE_MISMATCH
      );
      // Run the sequence
<<<<<<< HEAD
      this->sendCmd_CS_RUN(0, 0, fileName,CmdSequencerComponentBase::SEQ_NO_BLOCK);
=======
      this->sendCmd_CS_RUN(0, 0, fileName,Svc::CmdSequencer_BlockState::NO_BLOCK);
>>>>>>> 052bbdb8
      this->clearAndDispatch();
      // Assert command response
      ASSERT_CMD_RESPONSE_SIZE(1);
      ASSERT_CMD_RESPONSE(
          0,
          CmdSequencerComponentBase::OPCODE_CS_RUN,
          0,
          Fw::CmdResponse::EXECUTION_ERROR
      );
      // Assert events
      ASSERT_EVENTS_SIZE(1);
      ASSERT_EVENTS_CS_RecordInvalid(
          0,
          fileName,
          0,
          Fw::FW_DESERIALIZE_SIZE_MISMATCH
      );
    }

  }

}<|MERGE_RESOLUTION|>--- conflicted
+++ resolved
@@ -46,11 +46,7 @@
       const char *const fileName = file.getName().toChar();
       file.write();
       // Run the sequence
-<<<<<<< HEAD
-      this->sendCmd_CS_RUN(0, 0, fileName,CmdSequencerComponentBase::SEQ_NO_BLOCK);
-=======
-      this->sendCmd_CS_RUN(0, 0, fileName,Svc::CmdSequencer_BlockState::NO_BLOCK);
->>>>>>> 052bbdb8
+      this->sendCmd_CS_RUN(0, 0, fileName,Svc::CmdSequencer_BlockState::NO_BLOCK);
       this->clearAndDispatch();
       // Assert command response
       ASSERT_CMD_RESPONSE_SIZE(1);
@@ -106,11 +102,7 @@
           Fw::FW_DESERIALIZE_FORMAT_ERROR
       );
       // Run the sequence
-<<<<<<< HEAD
-      this->sendCmd_CS_RUN(0, 0, fileName,CmdSequencerComponentBase::SEQ_NO_BLOCK);
-=======
-      this->sendCmd_CS_RUN(0, 0, fileName,Svc::CmdSequencer_BlockState::NO_BLOCK);
->>>>>>> 052bbdb8
+      this->sendCmd_CS_RUN(0, 0, fileName,Svc::CmdSequencer_BlockState::NO_BLOCK);
       this->clearAndDispatch();
       // Assert command response
       ASSERT_CMD_RESPONSE_SIZE(1);
@@ -199,11 +191,7 @@
       const char *const fileName = file.getName().toChar();
       file.write();
       // Run the sequence
-<<<<<<< HEAD
-      this->sendCmd_CS_RUN(0, 0, fileName,CmdSequencerComponentBase::SEQ_NO_BLOCK);
-=======
-      this->sendCmd_CS_RUN(0, 0, fileName,Svc::CmdSequencer_BlockState::NO_BLOCK);
->>>>>>> 052bbdb8
+      this->sendCmd_CS_RUN(0, 0, fileName,Svc::CmdSequencer_BlockState::NO_BLOCK);
       this->clearAndDispatch();
       // Assert command response
       ASSERT_CMD_RESPONSE_SIZE(1);
@@ -269,11 +257,7 @@
       Fw::Time testTime(TB_WORKSTATION_TIME, 0, 0);
       this->setTestTime(testTime);
       // Run the sequence
-<<<<<<< HEAD
-      this->sendCmd_CS_RUN(0, 0, fileName,CmdSequencerComponentBase::SEQ_NO_BLOCK);
-=======
-      this->sendCmd_CS_RUN(0, 0, fileName,Svc::CmdSequencer_BlockState::NO_BLOCK);
->>>>>>> 052bbdb8
+      this->sendCmd_CS_RUN(0, 0, fileName,Svc::CmdSequencer_BlockState::NO_BLOCK);
       this->clearAndDispatch();
       // Assert command response
       ASSERT_CMD_RESPONSE_SIZE(1);
@@ -300,11 +284,7 @@
       const char *const fileName = file.getName().toChar();
       file.write();
       // Run the sequence
-<<<<<<< HEAD
-      this->sendCmd_CS_RUN(0, 0, fileName,CmdSequencerComponentBase::SEQ_NO_BLOCK);
-=======
-      this->sendCmd_CS_RUN(0, 0, fileName,Svc::CmdSequencer_BlockState::NO_BLOCK);
->>>>>>> 052bbdb8
+      this->sendCmd_CS_RUN(0, 0, fileName,Svc::CmdSequencer_BlockState::NO_BLOCK);
       this->clearAndDispatch();
       // Assert no response on seqDone
       ASSERT_from_seqDone_SIZE(0);
@@ -379,11 +359,7 @@
       const char *const fileName = file.getName().toChar();
       file.remove();
       // Run the sequence
-<<<<<<< HEAD
-      this->sendCmd_CS_RUN(0, 0, fileName,CmdSequencerComponentBase::SEQ_NO_BLOCK);
-=======
-      this->sendCmd_CS_RUN(0, 0, fileName,Svc::CmdSequencer_BlockState::NO_BLOCK);
->>>>>>> 052bbdb8
+      this->sendCmd_CS_RUN(0, 0, fileName,Svc::CmdSequencer_BlockState::NO_BLOCK);
       this->clearAndDispatch();
       // Assert command response
       ASSERT_CMD_RESPONSE_SIZE(1);
@@ -431,11 +407,7 @@
           Fw::FW_DESERIALIZE_SIZE_MISMATCH
       );
       // Run the sequence
-<<<<<<< HEAD
-      this->sendCmd_CS_RUN(0, 0, fileName,CmdSequencerComponentBase::SEQ_NO_BLOCK);
-=======
-      this->sendCmd_CS_RUN(0, 0, fileName,Svc::CmdSequencer_BlockState::NO_BLOCK);
->>>>>>> 052bbdb8
+      this->sendCmd_CS_RUN(0, 0, fileName,Svc::CmdSequencer_BlockState::NO_BLOCK);
       this->clearAndDispatch();
       // Assert command response
       ASSERT_CMD_RESPONSE_SIZE(1);
@@ -486,11 +458,7 @@
           Fw::FW_DESERIALIZE_SIZE_MISMATCH
       );
       // Run the sequence
-<<<<<<< HEAD
-      this->sendCmd_CS_RUN(0, 0, fileName,CmdSequencerComponentBase::SEQ_NO_BLOCK);
-=======
-      this->sendCmd_CS_RUN(0, 0, fileName,Svc::CmdSequencer_BlockState::NO_BLOCK);
->>>>>>> 052bbdb8
+      this->sendCmd_CS_RUN(0, 0, fileName,Svc::CmdSequencer_BlockState::NO_BLOCK);
       this->clearAndDispatch();
       // Assert command response
       ASSERT_CMD_RESPONSE_SIZE(1);
@@ -541,11 +509,7 @@
           Fw::FW_DESERIALIZE_SIZE_MISMATCH
       );
       // Run the sequence
-<<<<<<< HEAD
-      this->sendCmd_CS_RUN(0, 0, fileName,CmdSequencerComponentBase::SEQ_NO_BLOCK);
-=======
-      this->sendCmd_CS_RUN(0, 0, fileName,Svc::CmdSequencer_BlockState::NO_BLOCK);
->>>>>>> 052bbdb8
+      this->sendCmd_CS_RUN(0, 0, fileName,Svc::CmdSequencer_BlockState::NO_BLOCK);
       this->clearAndDispatch();
       // Assert command response
       ASSERT_CMD_RESPONSE_SIZE(1);
