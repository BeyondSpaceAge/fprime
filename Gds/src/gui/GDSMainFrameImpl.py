import wx
import GDSMainFrameGUI
import GDSChannelTelemetryPanelImpl
import GDSStatusPanelImpl
import GDSCommandPanelImpl
import GDSLogEventPanelImpl

import os

from pprint import pprint

###########################################################################
## Class MainFrameImpl
###########################################################################

class MainFrameImpl ( GDSMainFrameGUI.MainFrame ):

	def __init__( self, parent, factory, evnt_pnl_state = None, tlm_pnl_state = None):
		GDSMainFrameGUI.MainFrame.__init__ (self, parent)

		self.cmd_pnl = GDSCommandPanelImpl.CommandsImpl(self.TabNotebook, factory.cmd_ldr.get_name_dict(factory.opts.xml_dict_path))
		self.status_pnl = GDSStatusPanelImpl.StatusImpl(self.TabNotebook)
		self.event_pnl = GDSLogEventPanelImpl.LogEventsImpl(self.TabNotebook)
		self.telem_pnl = GDSChannelTelemetryPanelImpl.ChannelTelemetryImpl(self.TabNotebook)

		if evnt_pnl_state:
			self.event_pnl.setEventLogState(evnt_pnl_state)

		if tlm_pnl_state:
			self.telem_pnl.setChannelTelemDataViewState(tlm_pnl_state)

		self.TabNotebook.AddPage( self.cmd_pnl, u"Commands", False )
		self.TabNotebook.AddPage( self.status_pnl, u"Status", False )
		self.TabNotebook.AddPage( self.event_pnl, u"Log Events", False )
		self.TabNotebook.AddPage( self.telem_pnl, u"Channel Telemetry", False )

		self.main_frame_factory = factory
<<<<<<< HEAD
		
=======
>>>>>>> db5c86da

	def __del__( self ):
		pass

	# Override these handlers to implement functionality for GUI elements
	def onMainFrameClose(self, event ):
		self.main_frame_factory.main_frame_instances.remove(self)
		self.Destroy()

	def onNewMenuItemClick( self, event ):
		self.main_frame_factory.create_new_window()

	def onSaveMenuItemClick( self, event ):
		event.Skip()

	def onLoadMenuItemClick( self, event ):
		event.Skip()

	def onAboutMenuItemClick( self, event ):
<<<<<<< HEAD
		print(self.ID)
	
=======
		event.Skip()

>>>>>>> db5c86da
	def onSaveWinCfgMenuItemClick( self, event ):
		event.Skip()

	def onRestoreWinMenuItemClick( self, event ):
		event.Skip()

	def onExitMenuItemClick( self, event ):
		self.onMainFrameClose(event)

<|MERGE_RESOLUTION|>--- conflicted
+++ resolved
@@ -35,10 +35,7 @@
 		self.TabNotebook.AddPage( self.telem_pnl, u"Channel Telemetry", False )
 
 		self.main_frame_factory = factory
-<<<<<<< HEAD
 		
-=======
->>>>>>> db5c86da
 
 	def __del__( self ):
 		pass
@@ -58,13 +55,8 @@
 		event.Skip()
 
 	def onAboutMenuItemClick( self, event ):
-<<<<<<< HEAD
-		print(self.ID)
-	
-=======
 		event.Skip()
 
->>>>>>> db5c86da
 	def onSaveWinCfgMenuItemClick( self, event ):
 		event.Skip()
 
