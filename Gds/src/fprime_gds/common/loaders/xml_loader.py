"""
@brief Base class for all loaders that load dictionaries from xml dictionaries

The XmlLoader class inherits from the DictLoader base class and is intended
to be inherited by loader classes that find its helper functions useful for
parsing xml dictionaries.

This class does not implement any core loader functions, it just adds common
helper functions

@date Created July 19, 2018
@author R. Joseph Paetz

@bug No known bugs
"""
from __future__ import print_function
from __future__ import absolute_import

import sys
import os
from copy import deepcopy
from lxml import etree

# Custom Python Modules
from . import dict_loader
from fprime_gds.common.data_types import exceptions

# Custom type modules
from fprime.common.models.serialize.bool_type import *
from fprime.common.models.serialize.enum_type import *
from fprime.common.models.serialize.f32_type import *
from fprime.common.models.serialize.f64_type import *

from fprime.common.models.serialize.u8_type import *
from fprime.common.models.serialize.u16_type import *
from fprime.common.models.serialize.u32_type import *
from fprime.common.models.serialize.u64_type import *

from fprime.common.models.serialize.i8_type import *
from fprime.common.models.serialize.i16_type import *
from fprime.common.models.serialize.i32_type import *
from fprime.common.models.serialize.i64_type import *

from fprime.common.models.serialize.string_type import *
from fprime.common.models.serialize.serializable_type import *
from fprime.common.models.serialize.array_type import *



class XmlLoader(dict_loader.DictLoader):
    """Class to help load xml based dictionaries"""

    ENUM_SECT = "enums"
    ENUM_TYPE_TAG = "type"
    ENUM_ELEM_NAME_TAG = "name"
    ENUM_ELEM_VAL_TAG = "value"
    ENUM_ELEM_DESC_TAG = "description"

    # Xml section names and tags for serializable types
    SER_SECT = "serializables"
    SER_TYPE_TAG = "type"
    SER_MEMB_SECT = "members"
    SER_MEMB_NAME_TAG = "name"
    SER_MEMB_FMT_STR_TAG = "format_specifier"
    SER_MEMB_DESC_TAG = "description"
    SER_MEMB_TYPE_TAG = "type"

    # Xml section names and tags for array types
    ARR_SECT = "arrays"
    ARR_NAME_TAG = "name"
    ARR_TYPE_TAG = "type"
    ARR_SIZE_TAG = "size"
    ARR_FORMAT_TAG = "format"
    ARR_DEFAULT_TAG = "defaults"
    ARR_DEFAULT_VALUE_TAG = "value"

    # Xml sction names and tags for argument sections
    ARGS_SECT = "args"
    ARG_NAME_TAG = "name"
    ARG_DESC_TAG = "description"
    ARG_TYPE_TAG = "type"

    STR_LEN_TAG = "len"

    def __init__(self):
        """
        Constructor

        Returns:
            An initialized loader object
        """
        super(XmlLoader, self).__init__()

        # These dicts hold already parsed enum objects so things don't need
        # to be parsed multiple times
        self.enums = dict()
        self.serializable_types = dict()
        self.array_types = dict()

    def get_xml_tree(self, path):
        """
        Reads the xml file at the given path and parses it using lxml

        Args:
            path (string): Path to the xml dictionary file

        Returns:
            An lxml etree root object containing the parsed xml file
            information. Raises an exception if there is an error.
        """
        # Check that dictionary path exists
        if not os.path.isfile(path):
            raise exceptions.GseControllerUndefinedFileException(path)

        # Create xml parser
        xml_parser = etree.XMLParser(remove_comments=True)

        fd = open(path, "r")

        # Parse xml and get element tree object we can retrieve data from
        element_tree = etree.parse(fd, parser=xml_parser)

        return element_tree.getroot()

    def get_xml_section(self, section_name, xml_root):
        """
        Retrieve the given section in the xml tree if it exists

        Args:
            section_name (string): Section to retrieve
            xml_root (lxml etree root): xml object to search in

        Returns:
            The xml object of the desired section if found, or None if not
        """
        for section in xml_root:
            if section.tag == section_name:
                return section

        return None

    def get_args_list(self, xml_obj, xml_tree):
        """
        Parses and returns a standard xml dict arguments section:
          Section name: "args"
          Object tags: "arg"
          Object fields: "name", "type", "description"(optional)

        Args:
            xml_obj (lxml etree root): xml object containing the args section
                                       to parse.
            xml_tree (lxml etree root): Main xml tree object containing info on
                                        Enums and serializables.

        Returns:
            List of arguments where each argument is a tuple of the form:
            (arg name [string], arg description [string or None], arg obj
            [python object derived from TypeBase]). If there is no args section
            or there are no arguments in the args section, [] is returned.
        """
        args = []
        args_section = self.get_xml_section(self.ARGS_SECT, xml_obj)

        if args_section != None:
            for arg in args_section:
                arg_dict = arg.attrib

                arg_name = arg_dict[self.ARG_NAME_TAG]
                arg_type_name = arg_dict[self.ARG_TYPE_TAG]
                arg_typ_obj = self.parse_type(arg_type_name, arg, xml_tree)

                arg_desc = None
                if self.ARG_DESC_TAG in arg_dict:
                    arg_desc = arg_dict[self.ARG_DESC_TAG]

                args.append((arg_name, arg_desc, arg_typ_obj))

        return args

    def get_enum_type(self, enum_name, xml_obj):
        """
        Parses and retuns an Enum object for the given enum name.

        Looks in the enums section of the xml dict.

        Args:
            enum_name (string): Name of the enum to parse
            xml_obj (lxml etree root): Parsed Xml object to find the enum in

        Returns:
            If the enum name could be found in the xml_obj, a corresponding
            object of type EnumType is returned. Otherwise, None is returned.
            The caller will hold the only reference to the object.
        """
        # Check if there is an already parsed version of this enum
        if enum_name in self.enums:
            # Return a copy, so that the objects are not shared
            #  (Could cause nasty issues if two places try to deserialize)
            return deepcopy(self.enums[enum_name])

        # Check if the dictionary has an enum section
        enum_section = self.get_xml_section(self.ENUM_SECT, xml_obj)
        if enum_section == None:
            return None

        for enum in enum_section:
            # Check enum name
            if enum.get(self.ENUM_TYPE_TAG) == enum_name:
                # Go through all possible values of the enum
                members = dict()
                for item in enum:
                    item_name = item.get(self.ENUM_ELEM_NAME_TAG)
                    item_val = int(item.get(self.ENUM_ELEM_VAL_TAG))
                    members[item_name] = item_val

                enum_obj = EnumType(enum_name, members)

                self.enums[enum_name] = enum_obj
                return enum_obj

        return None

    def get_serializable_type(self, type_name, xml_obj):
        """
        Parses and retuns a serializable type object for the given type name.

        Looks in the serializables section of the xml dict.

        Args:
            type_name (string): Name of the type to parse
            xml_obj (lxml etree root): Parsed Xml object to find type in

        Returns:
            If the type name could be found in the xml_obj, a corresponding
            object of a type derived from SerializableType is returned.
            Otherwise, None is returned. The caller will hold the only reference
            to the object.
        """
        # Check if there is already a parsed version of this serializable
        if type_name in self.serializable_types:
            # Return a copy, so that the objects are not shared
            return deepcopy(self.serializable_types[type_name])

        # Check if the dictionary has an enum section
        ser_section = self.get_xml_section(self.SER_SECT, xml_obj)
        if ser_section == None:
            return None

        for ser_type in ser_section:
            # Check if this serializable matches the type name
            if ser_type.get(self.SER_TYPE_TAG) == type_name:
                # Go through members
                memb_section = self.get_xml_section(self.SER_MEMB_SECT, ser_type)

                # If there is no member section, this type is invalid
                if memb_section == None:
                    return None

                members = []
                for memb in memb_section:
                    name = memb.get(self.SER_MEMB_NAME_TAG)
                    fmt_str = memb.get(self.SER_MEMB_FMT_STR_TAG)
                    desc = memb.get(self.SER_MEMB_DESC_TAG)
                    memb_type_name = memb.get(self.SER_MEMB_TYPE_TAG)
                    type_obj = self.parse_type(memb_type_name, memb, xml_obj)

                    members.append((name, type_obj, fmt_str, desc))

                ser_obj = SerializableType(type_name, members)

                self.serializable_types[type_name] = ser_obj
                return ser_obj

        return None

<<<<<<< HEAD
    def get_array_type(self, type_name, xml_obj):
        """
        Parses and retuns an array type object for the given type name.

        Looks in the arrays section of the xml dict.

        Args:
            type_name (string): Name of the type to parse
            xml_obj (lxml etree root): Parsed Xml object to find type in

        Returns:
            If the type name could be found in the xml_obj, a corresponding
            object of a type derived from ArrayType is returned.
            Otherwise, None is returned. The caller will hold the only reference
            to the object.
        """

        # Check if there is already a parsed version of this array
        if type_name in self.array_types:
            # Return a copy, so that the objects are not shared
            return deepcopy(self.array_types[type_name])

        # Check if the dictionary has an array section
        arr_section = self.get_xml_section(self.ARR_SECT, xml_obj)
        if arr_section == None:
            return None

        for arr_memb in arr_section:
            # Check if this array matches the name name
            if arr_memb.get(self.ARR_NAME_TAG) == type_name:
                # Go through default members
                default_section = self.get_xml_section(self.ARR_DEFAULT_TAG, arr_memb)

                # If there is no default member section, this type is invalid
                if default_section == None:
                    return None

                # Make config
                arr_type = arr_memb.get(self.ARR_TYPE_TAG)
                arr_size = arr_memb.get(self.ARR_SIZE_TAG)
                arr_format = arr_memb.get(self.ARR_FORMAT_TAG)
                config = (arr_type, arr_size, arr_format)

                defaults = []
                for memb in default_section:
                    val = memb.get(self.ARR_DEFAULT_VALUE_TAG)
                    defaults.append(val)

                arr_obj = ArrayType(type_name, config, defaults)

                self.array_types[type_name] = arr_obj
                return arr_obj

        return None

=======
>>>>>>> de2e4215
    def parse_type(self, type_name, xml_item, xml_tree):
        """
        Parses the given type string and returns a type object.

        Args:
            type_name (string): Name of the type in the xml
            xml_item (lxml etree root): Parsed xml object for the item
                      containing the type name being parsed. This is used to get
                      meta data such as string lenght.
            xml_tree (lxml etree root): Parsed Xml object containing enum and
                                        serializable type info (may not be used)

        Returns:
            Object of a class derived from the TypeBase class if successful,
            Raises an exception if the parsing fails. The caller will hold the
            only reference to the object.
        """

        if type_name == "I8":
            return I8Type()
        elif type_name == "I16":
            return I16Type()
        elif type_name == "I32":
            return I32Type()
        elif type_name == "I64":
            return I64Type()
        elif type_name == "U8":
            return U8Type()
        elif type_name == "U16":
            return U16Type()
        elif type_name == "U32":
            return U32Type()
        elif type_name == "U64":
            return U64Type()
        elif type_name == "F32":
            return F32Type()
        elif type_name == "F64":
            return F64Type()
        elif type_name == "bool":
            return BoolType()
        elif type_name == "string":
            if self.STR_LEN_TAG not in xml_item.attrib:
                print(
                    "Trying to parse string type, but found %s field" % self.STR_LEN_TAG
                )
<<<<<<< HEAD
                return one
=======
                return None
>>>>>>> de2e4215
            return StringType(max_string_len=int(xml_item.get(self.STR_LEN_TAG), 0))
        else:
            # First try Serialized types:
            result = self.get_serializable_type(type_name, xml_tree)
            if result != None:
                return result

            # Now try enums:
            result = self.get_enum_type(type_name, xml_tree)
            if result != None:
                return result

            # Now try arrays:
            result = self.get_array_type(type_name, xml_tree)
            if result != None:
                return result

            # Abandon all hope
            raise exceptions.GseControllerParsingException(
                "Could not find type %s" % type_name
            )<|MERGE_RESOLUTION|>--- conflicted
+++ resolved
@@ -273,7 +273,6 @@
 
         return None
 
-<<<<<<< HEAD
     def get_array_type(self, type_name, xml_obj):
         """
         Parses and retuns an array type object for the given type name.
@@ -329,8 +328,6 @@
 
         return None
 
-=======
->>>>>>> de2e4215
     def parse_type(self, type_name, xml_item, xml_tree):
         """
         Parses the given type string and returns a type object.
@@ -376,11 +373,7 @@
                 print(
                     "Trying to parse string type, but found %s field" % self.STR_LEN_TAG
                 )
-<<<<<<< HEAD
-                return one
-=======
                 return None
->>>>>>> de2e4215
             return StringType(max_string_len=int(xml_item.get(self.STR_LEN_TAG), 0))
         else:
             # First try Serialized types:
