--- conflicted
+++ resolved
@@ -163,11 +163,7 @@
             raise CommandArgumentException(
                 "Argument value could not be converted to type object"
             )
-<<<<<<< HEAD
-        if type(arg_type) == type(BoolType()):
-=======
         if isinstance(arg_type, BoolType):
->>>>>>> de2e4215
             if arg_val == "False":
                 av = False
             else:
