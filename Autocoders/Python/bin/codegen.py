--- conflicted
+++ resolved
@@ -37,10 +37,7 @@
 from fprime_ac.parsers import XmlPortsParser
 from fprime_ac.parsers import XmlSerializeParser
 from fprime_ac.parsers import XmlTopologyParser
-<<<<<<< HEAD
-=======
 from fprime_ac.parsers import XmlArrayParser
->>>>>>> b3a72455
 from fprime_ac.utils.buildroot import get_build_roots, set_build_roots, search_for_file, BuildRootMissingException, BuildRootCollisionException
 
 from lxml import etree
@@ -630,12 +627,9 @@
                         array_size = array_model.get_size()
                         array_elem.attrib["size"] = array_size
 
-<<<<<<< HEAD
                         array_string_size = array_model.get_string_size()
                         array_elem.attrib["string_size"] = array_string_size
 
-=======
->>>>>>> b3a72455
                         array_format = array_model.get_format()
                         array_elem.attrib["format"] = array_format
 
