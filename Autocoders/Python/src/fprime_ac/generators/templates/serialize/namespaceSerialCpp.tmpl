--- conflicted
+++ resolved
@@ -22,21 +22,6 @@
         this->m_buf[0] = 0;
     }
 
-<<<<<<< HEAD
-    ${name}::${memname}String::~${memname}String() {
-    }
-
-    bool ${name}::${memname}String::operator==(const ${memname}String& src) const {
-        return (0 == strncmp(this->m_buf,src.m_buf,sizeof(this->m_buf)));
-    }
-
-    NATIVE_UINT_TYPE ${name}::${memname}String::length() const {
-        return (NATIVE_UINT_TYPE)strnlen(this->m_buf,sizeof(this->m_buf));
-    }
-
-    const char* ${name}::${memname}String::toChar() const {
-        return this->m_buf;
-=======
     ${name}::${memname}String& ${name}::${memname}String::operator=(const ${memname}String& other) {
         Fw::StringUtils::string_copy(this->m_buf, other.toChar(), sizeof(this->m_buf));
         return *this;
@@ -50,13 +35,12 @@
     ${name}::${memname}String& ${name}::${memname}String::operator=(const char* other) {
         Fw::StringUtils::string_copy(this->m_buf, other, sizeof(this->m_buf));
         return *this;
->>>>>>> d3fa31c8
     }
 
-    ${name}::${memname}String::~${memname}String(void) {
+    ${name}::${memname}String::~${memname}String() {
     }
 
-    const char* ${name}::${memname}String::toChar(void) const {
+    const char* ${name}::${memname}String::toChar() const {
         return this->m_buf;
     }
 
