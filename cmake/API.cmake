####
# API.cmake:
#
# API of the fprime CMake system. These functions represent the external interface to all of the fprime CMake system.
# Users and developers should understand these functions in order to perform basic CMake setup while building as part
# of an fprime project.
#
# The standard patterns include:
# - Add a directory to the fprime system. Use this in place of add_subdirectory to get cleanly organized builds.
# - Register an fprime module/executable/ut to receive the benefits of autocoding.
# - Register an fprime build target/build stage to allow custom build steps. (Experimental)
#
####

####
# Function `add_fprime_subdirectory`:
#
# Adds a subdirectory to the build system. This allows the system to find new available modules,
# executables, and unit tests. Every module, used or not, by the deployment/root CMAKE file should
# be added as a subdirectory somewhere in the tree. CMake's dependency system will prevent superfluous building, and
# `add_fprime_subdirectory` calls construct the super-graph from which the build graph is realized. Thus
# it is inconsequential to add a subdirectory that will not be used, but all code should be found within this
# super-graph to be available to the build.
#
# Every subdirectory added should declare a `CMakeLists.txt`. These in-turn may add their own sub-
# directories. This creates a directed acyclic graph of modules, one subgraph of which will be built
# for each executable/module/library defined in the system.  The subgraph should also be a DAG.
#
# This directory is computed based off the closest path in `FPRIME_BUILD_LOCATIONS`. It must be set to
# be used. Otherwise, an error will occur. `EXCLUDE_FROM_ALL` can also be supplied.
# See: https://cmake.org/cmake/help/latest/command/add_fprime_subdirectory.html
#
# **Note:** Replaces CMake `add_subdirectory` call in order to automate the [binary_dir] argument.
#           fprime subdirectories have specific binary roots to avoid collisions, and provide for
#           the standard fprime #include paths rooted at the root of the repo.
#
# **Arguments:**
#  - **FP_SOURCE_DIR:** directory to add (same as add_directory)
#  - **EXCLUDE_FROM_ALL:** (optional) exclude any targets from 'all'. See:
#                          https://cmake.org/cmake/help/latest/command/add_fprime_subdirectory.html
####
function(add_fprime_subdirectory FP_SOURCE_DIR)
    # Check if the binary and source directory are in agreement. If they agree, then normally add
    # the directory, as no adjustments need be made.
    get_filename_component(CBD_NAME "${CMAKE_CURRENT_BINARY_DIR}" NAME)
    get_filename_component(CSD_NAME "${CMAKE_CURRENT_SOURCE_DIR}" NAME)
    if ("${CBD_NAME}" STREQUAL "${CSD_NAME}")
        add_subdirectory(${ARGV}) # List of all args, not just extras
        return()
    endif()
    if (${ARGC} GREATER 2)
        message(FATAL_ERROR "Cannot use 'add_fprime_subdirectory' with [binary_dir] argument.")
    endif()
    get_nearest_build_root("${FP_SOURCE_DIR}")
    file(RELATIVE_PATH NEW_BIN_DIR "${FPRIME_CLOSEST_BUILD_ROOT}" "${FP_SOURCE_DIR}")
    # Add component subdirectories using normal add_subdirectory with overridden binary_dir
    add_subdirectory("${FP_SOURCE_DIR}" "${NEW_BIN_DIR}" ${ARGN})
endfunction(add_fprime_subdirectory)

####
# Function `register_fprime_module`:
#
# Registers a module using the fprime build system. This comes with dependency management and fprime
# autocoding capabilities. The caller should first set two variables before calling this function to define the
# autocoding and source inputs, and (optionally) any non-standard link dependencies.
#
# Required variables (defined in calling scope):
#
# - **SOURCE_FILES:** cmake list of input source files. Place any "*.fpp", "*Ai.xml", "*.c", "*.cpp"
#   etc files here. This list will be split into autocoder inputs, and hand-coded sources based on the name/type.
#
# **i.e.:**
# ```
# set(SOURCE_FILES
#     MyComponentAi.xml
#     SomeFile.cpp
#     MyComponentImpl.cpp)
# ```
# - **MOD_DEPS:** (optional) cmake list of extra link dependencies. This is optional, and only
#   needed if non-standard link dependencies are used, or if a dependency cannot be inferred from the include graph of
#   the autocoder inputs to the module. If not set or supplied, only fprime inferable dependencies will be available.
#   Link flags like "-lpthread" can be added here as well.
#
# **i.e.:**
# ```
# set(LINK_DEPS
#     Os
#     Module1
#     Module2
#     -lpthread)
# ```
#
# ### Standard `add_fprime_module` Example ###
#
# Standard modules don't require extra modules, and define both autocoder inputs and standard source
# files. Thus, only the SOURCE_FILE variable needs to be set and then the register call can be made.
# This is the only required lines in a module CMakeLists.txt.
#
# ```
# set(SOURCE_FILE
#     MyComponentAi.xml
#     SomeFile.cpp
#     MyComponentImpl.cpp)
#
# register_fprime_module()
# ```
#
# ### Non-Autocoded and Autocode-Only Modules Example ###
#
# Modules that do not require autocoding need not specify *.xml files as source. Thus, code-only modules just define
# *.cpp. **Note:** dependency inference is only done when autocoder inputs (.fpp, .xml) are supplied.
#
# ```
# set(SOURCE_FILE
#     SomeFile1.cpp
#     Another2.cpp)
#
# register_fprime_module()
# ```
# Modules requiring only autocoding may just specify *.xml files.
#
# ```
# set(SOURCE_FILE
#     MyComponentAi.xml)
#
# register_fprime_module()
# ```
#
# ### Specific Dependencies and Linking in Modules Example ###
#
# Some modules need to pick a specific set of dependencies and link flags. This can be done
# with the `MOD_DEPS` variable. This feature can be used to pick specific implementations
# for some fprime modules that implement to a generic interface like the console logger implementation.
# 
# ```
# set(SOURCE_FILE
#     MyComponentAi.xml
#     SomeFile.cpp
#     MyComponentImpl.cpp)
#
# set(MOD_DEPS
#     Module1
#     -lpthread)
#
# register_fprime_module()
# ```
#
####
function(register_fprime_module)
    if(NOT DEFINED SOURCE_FILES)
        message(FATAL_ERROR "'SOURCE_FILES' not defined in '${CMAKE_CURRENT_LIST_FILE}'.")
    endif()
    get_nearest_build_root(${CMAKE_CURRENT_LIST_DIR})
    if (${ARGC} GREATER 0)
        set(MODULE_NAME ${ARGV0})
    else()
        get_module_name("${CMAKE_CURRENT_LIST_DIR}")
    endif()
    # Explicit call to module register
    generate_library("${MODULE_NAME}" "${SOURCE_FILES}" "${MOD_DEPS}")
endfunction(register_fprime_module)

####
# Function `register_fprime_executable`:
#
# Registers an executable using the fprime build system. This comes with dependency management and
# fprime autocoding capabilities. This requires three variables to define the executable name,
# autocoding and source inputs, and (optionally) any non-standard link dependencies.
#
# Executables will automatically install itself and its dependencies into the out-of-cache build
# artifacts directory, specified by the FPRIME_INSTALL_DEST variable, when built. To skip this
# installation step, set the SKIP_INSTALL variable before registering an executable.
#
# Required variables (defined in calling scope):
#
#
# - **EXECUTABLE_NAME:** (optional) executable name supplied. If not set, nor passed in, then
#                     PROJECT_NAME from the CMake definitions is used.
#
# - **SOURCE_FILES:** cmake list of input source files. Place any "*Ai.xml", "*.c", "*.cpp"
#                  etc. files here. This list will be split into autocoder inputs and sources.
# **i.e.:**
# ```
# set(SOURCE_FILES
#     MyComponentAi.xml
#     SomeFile.cpp
#     MyComponentImpl.cpp)
# ```
#
# - **MOD_DEPS:** (optional) cmake list of extra link dependencies. This is optional, and only
#   needed if non-standard link dependencies are used, or if a dependency cannot be inferred from the include graph of
#   the autocoder inputs to the module. If not set or supplied, only fprime
#   inferable dependencies will be available. Link flags like "-lpthread" can be here.
#
# **i.e.:**
# ```
# set(LINK_DEPS
#     Module1
#     Module2
#     -lpthread)
# ```
#
# **Note:** this operates almost identically to `register_fprime_module` with respect to the variable definitions. The
#           difference is this call will yield an optionally named linked binary file.
#
# ### Standard fprime Deployment Example ###
#
# To create a standard fprime deployment, an executable needs to be created. This executable
# uses the CMake PROJECT_NAME as the executable name. Thus, it can be created with the following
# source lists. In most fprime deployments, some modules must be specified as they don't tie
# directly to an Ai.xml.
#
# ```
# set(SOURCE_FILES
#   "${CMAKE_CURRENT_LIST_DIR}/RefTopologyAppAi.xml"
#   "${CMAKE_CURRENT_LIST_DIR}/Topology.cpp"  
#   "${CMAKE_CURRENT_LIST_DIR}/Main.cpp"  
# )
# # Note: supply non-explicit dependencies here. These are implementations to an XML that is
# # defined in a different module.
# set(MOD_DEPS
#   Svc/PassiveConsoleTextLogger
#   Svc/SocketGndIf
#   Svc/LinuxTime
# )
# register_fprime_executable()
# ```
# ### fprime Executable With Autocoding/Dependencies ###
#
# Developers can make executables or other utilities that take advantage of fprime autocoding
# and fprime dependencies. These can be registered using the same executable registrar function
# but should specify a specific executable name.
#
# ```
# set(EXECUTABLE_NAME "MyUtility")
#
# set(SOURCE_FILES
#   "${CMAKE_CURRENT_LIST_DIR)/ModuleAi.xml"
#   "${CMAKE_CURRENT_LIST_DIR}/Main.cpp"  
# )
# set(MOD_DEPS
#   Svc/LinuxTime
#   -lm
#   -lpthread
# )
# register_fprime_executable()
# ```
#
####
function(register_fprime_executable)
    if (NOT DEFINED SOURCE_FILES AND NOT DEFINED MOD_DEPS)
        message(FATAL_ERROR "SOURCE_FILES or MOD_DEPS must be defined when registering an executable")
    endif()
    # PROJECT_NAME is used for the executable name, unless otherwise specified.
    if(NOT DEFINED EXECUTABLE_NAME)
        set(EXECUTABLE_NAME ${PROJECT_NAME})
    endif()
    get_nearest_build_root(${CMAKE_CURRENT_LIST_DIR})
    # Register executable and module with name '<exe name>_exe', then create an empty target with
    # name '<exe name>' that depends on the executable. This enables additional post-processing
    # targets that depend on the built executable.
    generate_executable("${EXECUTABLE_NAME}_exe" "${SOURCE_FILES}" "${MOD_DEPS}")
    set_target_properties("${EXECUTABLE_NAME}_exe" PROPERTIES OUTPUT_NAME "${EXECUTABLE_NAME}")
    add_custom_target(${EXECUTABLE_NAME} ALL)
    add_dependencies("${EXECUTABLE_NAME}" "${EXECUTABLE_NAME}_exe")

    # Only install into artifacts directory in release builds when SKIP_INSTALL is not set.
    if (NOT DEFINED SKIP_INSTALL AND CMAKE_BUILD_TYPE STREQUAL "RELEASE" AND NOT FPRIME_FPP_LOCS_BUILD)
        add_dependencies("${EXECUTABLE_NAME}" "package_gen")
        add_dependencies("${EXECUTABLE_NAME}" "dict")
    endif()
endfunction(register_fprime_executable)


####
# Function `register_fprime_deployment`:
#
# Registers an deployment using the fprime build system. This comes with dependency management and
# fprime autocoding capabilities. This requires two variables to define autocoding and source inputs, and
# (optionally) any non-standard link dependencies.
#
# An executable will be created and automatically install itself and its dependencies into the out-of-cache build
# artifacts directory, specified by the FPRIME_INSTALL_DEST variable, when built. To skip this
# installation step, set the SKIP_INSTALL variable before registering an executable. Dictionary generation will also be
# done as part of this step.
#
# Required variables (defined in calling scope):
#
# - **SOURCE_FILES:** cmake list of input source files. Place any "*Ai.xml", "*.c", "*.cpp"
#                  etc. files here. This list will be split into autocoder inputs and sources.
# **i.e.:**
# ```
# set(SOURCE_FILES
#     MyComponentAi.xml
#     SomeFile.cpp
#     MyComponentImpl.cpp)
# ```
#
# - **MOD_DEPS:** (optional) cmake list of extra link dependencies. This is optional, and only
#   needed if non-standard link dependencies are used, or if a dependency cannot be inferred from the include graph of
#   the autocoder inputs to the module. If not set or supplied, only fprime
#   inferable dependencies will be available. Link flags like "-lpthread" can be here.
#
# **i.e.:**
# ```
# set(LINK_DEPS
#     Module1
#     Module2
#     -lpthread)
# ```
#
# **Note:** this operates almost identically to `register_fprime_executable` and `register_fprime_module` with respect
# to the variable definitions. The difference is this call will yield an optionally named linked binary file,
# dictionary generation is done, the executable binary will be named for ${PROJECT_NAME}, and deployment helper targets
# are created.
#
# ### Standard fprime Deployment Example ###
#
# To create a standard fprime deployment, an executable needs to be created. This executable
# uses the CMake PROJECT_NAME as the executable name. Thus, it can be created with the following
# source lists. In most fprime deployments, some modules must be specified as they don't tie
# directly to an Ai.xml.
#
# ```
# set(SOURCE_FILES
#   "${CMAKE_CURRENT_LIST_DIR}/Main.cpp"
# )
# # Note: supply non-explicit dependencies here. These are implementations to an XML that is
# # defined in a different module.
# set(MOD_DEPS
#   Svc/PassiveConsoleTextLogger
#   Svc/SocketGndIf
#   Svc/LinuxTime
# )
# register_fprime_deployment()
# ```
####
function(register_fprime_deployment)
    if (NOT DEFINED SOURCE_FILES AND NOT DEFINED MOD_DEPS)
        message(FATAL_ERROR "SOURCE_FILES or MOD_DEPS must be defined when registering an executable")
    endif()
    get_nearest_build_root(${CMAKE_CURRENT_LIST_DIR})
    # Register executable and module with name '<exe name>_exe', then create an empty target with
    # name '<exe name>' that depends on the executable. This enables additional post-processing
    # targets that depend on the built executable.
    generate_deployment("${PROJECT_NAME}" "${SOURCE_FILES}" "${MOD_DEPS}")
endfunction(register_fprime_deployment)


####
# Function `register_fprime_ut`:
#
# Registers an executable unit-test using the fprime build system. This comes with dependency
# management and fprime autocoding capabilities. This requires three variables defining the
# unit test name, autocoding and source inputs for the unit test, and (optionally) any
# non-standard link dependencies.
#
# **Note:** This is ONLY run when the build type is TESTING. Unit testing is restricted to this build type as fprime
#           sets additional flags when building for unit tests.
#
# Required variables (defined in calling scope):
#
# 
# - **UT_NAME:** (optional) executable name supplied. If not supplied, or passed in, then
#   the <MODULE_NAME>_ut_exe will be used.
#
# - **UT_SOURCE_FILES:** cmake list of UT source files. Place any "*Ai.xml", "*.c", "*.cpp"
#   etc. files here. This list will be split into autocoder inputs or sources. These sources only apply to the unit
#   test.
#
#  **i.e.:**
# ```
# set(UT_SOURCE_FILES
#     MyComponentAi.xml
#     SomeFile.cpp
#     MyComponentImpl.cpp)
# ```
#
# - **UT_MOD_DEPS:** (optional) cmake list of extra link dependencies. This is optional, and only
#   needed if non-standard link dependencies are used. If not set or supplied, only
#   fprime detectable dependencies will be available. Link flags like "-lpthread"
#   can be supplied here.
#
# **i.e.:**
# ```
# set(UT_MOD_DEPS
#     Module1
#     Module2
#     -lpthread)
# ```
#  **Note:** this is typically called after any other register calls in the module.
#
# ### Unit-Test Example ###
#
# A standard unit test defines only UT_SOURCES. These sources have the test cpp files and the module
# Ai.xml of the module being tested. This is used to generate the GTest and TesterBase files from this
# Ai.xml. The other UT source files define the implementation of the test.
#
# ```
# set(UT_SOURCE_FILES
#   "${FPRIME_FRAMEWORK_PATH}/Svc/CmdDispatcher/CommandDispatcherComponentAi.xml"
#   "${CMAKE_CURRENT_LIST_DIR}/test/ut/CommandDispatcherTester.cpp"
#   "${CMAKE_CURRENT_LIST_DIR}/test/ut/CommandDispatcherImplTester.cpp"
# )
# register_fprime_ut()
# ```
####
function(register_fprime_ut)
    #### CHECK UT BUILD ####
    if (NOT BUILD_TESTING OR __FPRIME_NO_UT_GEN__)
        return()
    elseif(NOT DEFINED UT_SOURCE_FILES)
        message(FATAL_ERROR "UT_SOURCE_FILES not defined. Cannot register unittest without sources")
    elseif(${ARGC} GREATER 1)
        message(FATAL_ERROR "register_fprime_ut accepts only one optional argument: test name")
    endif()
    get_module_name(${CMAKE_CURRENT_LIST_DIR})
    # UT name is passed in or is the the module name with _ut_exe added
    if (${ARGC} GREATER 0)
        set(UT_NAME "${ARGV0}")
    elseif (NOT DEFINED UT_NAME)
        set(UT_NAME "${MODULE_NAME}_ut_exe")
    endif()
<<<<<<< HEAD
    set(MD_IFS ${MODULE_NAME} ${UT_MOD_DEPS})
    get_nearest_build_root(${CMAKE_CURRENT_LIST_DIR})
    # Explicit call to module register
    generate_ut("${UT_NAME}" "${UT_SOURCE_FILES}" "${MD_IFS}")
=======
    # SOURCE_FILES is supplied as the first positional -OR- as the list 'SOURCE_FILES'
    if (${ARGC} GREATER 1)
        set(SC_IFS "${ARGV1}")
    elseif(DEFINED UT_SOURCE_FILES)
    	set(SC_IFS "${UT_SOURCE_FILES}")
    else()
        message(FATAL_ERROR "'UT_SOURCE_FILES' not defined in '${CMAKE_CURRENT_LIST_FILE}'.")
    endif()
    # MOD_DEPS is supplied as an optional second positional -OR- or as  the list 'MOD_DEPS'
    set(MODULE_NAME_NO_SUFFIX "${MODULE_NAME}")
    if (${ARGC} GREATER 2)
        set(MD_IFS "${ARGV2}")
    elseif(DEFINED UT_MOD_DEPS)
    	set(MD_IFS "${MODULE_NAME_NO_SUFFIX};${UT_MOD_DEPS}")
    else()
        set(MD_IFS "${MODULE_NAME_NO_SUFFIX}")
        if (CMAKE_DEBUG_OUTPUT)
            message(STATUS "No extra 'MOD_DEPS' found in '${CMAKE_CURRENT_LIST_FILE}'.")
        endif()
    endif()

    # Turn allow turning GTest on/off
    set(INCLUDE_GTEST ON)
    if (DEFINED UT_INCLUDE_GTEST)
        set(INCLUDE_GTEST ${UT_INCLUDE_GTEST})
    endif()

    get_nearest_build_root(${CMAKE_CURRENT_LIST_DIR})
    # Explicit call to module register
    generate_ut("${UT_NAME}" "${SC_IFS}" "${MD_IFS}" "${INCLUDE_GTEST}")
    setup_all_module_targets(FPRIME_UT_TARGET_LIST ${MODULE_NAME} "" "${SOURCE_FILES}" "${AC_OUTPUTS}" "${MD_IFS}")
>>>>>>> 4a8a16d6
endfunction(register_fprime_ut)

####
# Function `register_fprime_target`:
#
# Some custom targets require a multi-phase build process that is run for each module, and for the
# deployment/executable that is being built. These must therefore register module-specific and
# deployment specific instructions.
#
# **Examples:**
# - dict: build sub dictionaries for each module, and roll-up into a global deployment dictionary
# - sloc: lines of code are counted per-module
# - docs: documentation is also per-module
#
# This function allows the user to register a file containing two functions `add_module_target`
# and `add_global_target`. `add_global_target` adds a top-level target like `make dict` which will
# then depend on every one of the targets created in `add_module_target`.
#
# **TARGET_FILE_PATH:** path to file defining above functions 
###
function(register_fprime_target TARGET_FILE_PATH)
    register_fprime_target_generic(FPRIME_TARGET_LIST ${TARGET_FILE_PATH})
endfunction(register_fprime_target)

function(register_fprime_ut_target TARGET_FILE_PATH)
    # UT targets only allowed when testing
    if (BUILD_TESTING)
        register_fprime_target_generic(FPRIME_UT_TARGET_LIST ${TARGET_FILE_PATH})
    endif()
endfunction(register_fprime_ut_target)

function(register_fprime_target_generic TARGET_LIST TARGET_FILE_PATH)
    # Update the global list of target files
    set(TMP "${${TARGET_LIST}}")
    list(APPEND TMP "${TARGET_FILE_PATH}")
    list(REMOVE_DUPLICATES TMP)
    SET(${TARGET_LIST} "${TMP}" CACHE INTERNAL "${TARGET_LIST}: custom fprime targets" FORCE)
    #Setup global target. Note: module targets found during module processing
    setup_global_target("${TARGET_FILE_PATH}")
endfunction(register_fprime_target_generic)

#### Documentation links
# Next Topics:
#  - Setting Options: [Options](Options.md) are used to vary a CMake build.
#  - Adding Deployment: [Deployments](deployment.md) create fprime builds.
#  - Adding Module: [Modules](module.md) register fprime Ports, Components, etc.
#  - Creating Toolchains: [Toolchains](toolchain.md) setup standard CMake Cross-Compiling.
#  - Adding Platforms: [Platforms](platform.md) help fprime set Cross-Compiling specific items.
####<|MERGE_RESOLUTION|>--- conflicted
+++ resolved
@@ -11,7 +11,8 @@
 # - Register an fprime build target/build stage to allow custom build steps. (Experimental)
 #
 ####
-
+set(FPRIME_TARGET_LIST "" CACHE INTERNAL "FPRIME_TARGET_LIST: custom fprime targets" FORCE)
+set(FPRIME_UT_TARGET_LIST "" CACHE INTERNAL "FPRIME_UT_TARGET_LIST: custom fprime targets" FORCE)
 ####
 # Function `add_fprime_subdirectory`:
 #
@@ -263,12 +264,6 @@
     set_target_properties("${EXECUTABLE_NAME}_exe" PROPERTIES OUTPUT_NAME "${EXECUTABLE_NAME}")
     add_custom_target(${EXECUTABLE_NAME} ALL)
     add_dependencies("${EXECUTABLE_NAME}" "${EXECUTABLE_NAME}_exe")
-
-    # Only install into artifacts directory in release builds when SKIP_INSTALL is not set.
-    if (NOT DEFINED SKIP_INSTALL AND CMAKE_BUILD_TYPE STREQUAL "RELEASE" AND NOT FPRIME_FPP_LOCS_BUILD)
-        add_dependencies("${EXECUTABLE_NAME}" "package_gen")
-        add_dependencies("${EXECUTABLE_NAME}" "dict")
-    endif()
 endfunction(register_fprime_executable)
 
 
@@ -421,44 +416,15 @@
     elseif (NOT DEFINED UT_NAME)
         set(UT_NAME "${MODULE_NAME}_ut_exe")
     endif()
-<<<<<<< HEAD
     set(MD_IFS ${MODULE_NAME} ${UT_MOD_DEPS})
     get_nearest_build_root(${CMAKE_CURRENT_LIST_DIR})
-    # Explicit call to module register
-    generate_ut("${UT_NAME}" "${UT_SOURCE_FILES}" "${MD_IFS}")
-=======
-    # SOURCE_FILES is supplied as the first positional -OR- as the list 'SOURCE_FILES'
-    if (${ARGC} GREATER 1)
-        set(SC_IFS "${ARGV1}")
-    elseif(DEFINED UT_SOURCE_FILES)
-    	set(SC_IFS "${UT_SOURCE_FILES}")
-    else()
-        message(FATAL_ERROR "'UT_SOURCE_FILES' not defined in '${CMAKE_CURRENT_LIST_FILE}'.")
-    endif()
-    # MOD_DEPS is supplied as an optional second positional -OR- or as  the list 'MOD_DEPS'
-    set(MODULE_NAME_NO_SUFFIX "${MODULE_NAME}")
-    if (${ARGC} GREATER 2)
-        set(MD_IFS "${ARGV2}")
-    elseif(DEFINED UT_MOD_DEPS)
-    	set(MD_IFS "${MODULE_NAME_NO_SUFFIX};${UT_MOD_DEPS}")
-    else()
-        set(MD_IFS "${MODULE_NAME_NO_SUFFIX}")
-        if (CMAKE_DEBUG_OUTPUT)
-            message(STATUS "No extra 'MOD_DEPS' found in '${CMAKE_CURRENT_LIST_FILE}'.")
-        endif()
-    endif()
-
     # Turn allow turning GTest on/off
     set(INCLUDE_GTEST ON)
     if (DEFINED UT_INCLUDE_GTEST)
         set(INCLUDE_GTEST ${UT_INCLUDE_GTEST})
     endif()
-
-    get_nearest_build_root(${CMAKE_CURRENT_LIST_DIR})
     # Explicit call to module register
-    generate_ut("${UT_NAME}" "${SC_IFS}" "${MD_IFS}" "${INCLUDE_GTEST}")
-    setup_all_module_targets(FPRIME_UT_TARGET_LIST ${MODULE_NAME} "" "${SOURCE_FILES}" "${AC_OUTPUTS}" "${MD_IFS}")
->>>>>>> 4a8a16d6
+    generate_ut("${UT_NAME}" "${UT_SOURCE_FILES}" "${MD_IFS}")
 endfunction(register_fprime_ut)
 
 ####
