--- conflicted
+++ resolved
@@ -13,31 +13,16 @@
             QueueString(const char* src); //!< char buffer constructor
             QueueString(const StringBase& src); //!< copy constructor
             QueueString(const QueueString& src); //!< copy constructor
-<<<<<<< HEAD
             QueueString(); //!< default constructor
-            ~QueueString(); //!< destructor
-            const char* toChar() const; //!< get pointer to char buffer
-            NATIVE_UINT_TYPE length() const; //!< get current length of string
-=======
-            QueueString(void); //!< default constructor
             QueueString& operator=(const QueueString& other); //!< assignment operator
             QueueString& operator=(const StringBase& other); //!< other string assignment operator
             QueueString& operator=(const char* other); //!< char* assignment operator
-            ~QueueString(void); //!< destructor
->>>>>>> d3fa31c8
+            ~QueueString(); //!< destructor
 
-            const char* toChar(void) const; //!< get pointer to char buffer
-            NATIVE_UINT_TYPE getCapacity(void) const ;
+            const char* toChar() const; //!< get pointer to char buffer
+            NATIVE_UINT_TYPE getCapacity() const ;
 
         private:
-<<<<<<< HEAD
-            Fw::SerializeStatus serialize(Fw::SerializeBufferBase& buffer) const { return Fw::FW_SERIALIZE_NO_ROOM_LEFT; } //!< disabled
-            Fw::SerializeStatus deserialize(Fw::SerializeBufferBase& buffer)  { return Fw::FW_SERIALIZE_NO_ROOM_LEFT; } //!< disabled
-            NATIVE_UINT_TYPE getCapacity() const ;
-            void terminate(NATIVE_UINT_TYPE size); //!< terminate the string
-=======
-
->>>>>>> d3fa31c8
             char m_buf[FW_QUEUE_NAME_MAX_SIZE]; //!< buffer for string
     };
 }
